# -*- coding: utf-8 -*-
# This file as well as the whole tsfresh package are licenced under the MIT licence (see the LICENCE.txt)
# Maximilian Christ (maximilianchrist.com), Blue Yonder Gmbh, 2016
import warnings
from unittest import TestCase

import pandas as pd
from tsfresh.utilities import dataframe_functions
import numpy as np
import six
from pandas.testing import assert_frame_equal, assert_series_equal

from tsfresh.utilities.dataframe_functions import get_ids


class NormalizeTestCase(TestCase):
    def test_with_dictionaries_one_row(self):
        test_df = pd.DataFrame([{"value": 1, "id": "id_1"}])
        test_dict = {"a": test_df, "b": test_df}

        # A kind is not allowed with dicts
        self.assertRaises(ValueError, dataframe_functions._normalize_input_to_internal_representation, test_dict,
                          "id", None, "a kind", None)

        # The value must be present
        self.assertRaises(ValueError, dataframe_functions._normalize_input_to_internal_representation, test_dict,
                          "id", None, None, "something other")

    def test_with_dictionaries_two_rows(self):
        test_df = pd.DataFrame([{"value": 2, "sort": 2, "id": "id_1"},
                                {"value": 1, "sort": 1, "id": "id_1"}])
        test_dict = {"a": test_df, "b": test_df}

        # If there are more than one column, the algorithm can not choose the correct column
        self.assertRaises(ValueError, dataframe_functions._normalize_input_to_internal_representation, test_dict,
                          "id", None, None, None)

        # Sorting should work
        result_df, column_id, column_kind, column_value = \
            dataframe_functions._normalize_input_to_internal_representation(test_dict, "id", "sort", None, "value")
        self.assertEqual(column_value, "value")
        self.assertEqual(column_id, "id")

        # Assert sorted and without sort column
        self.assertEqual(result_df[result_df[column_kind] == "a"].iloc[0].to_dict(), {"_variables": "a", "value": 1, "id": "id_1"})
        self.assertEqual(result_df[result_df[column_kind] == "a"].iloc[1].to_dict(), {"_variables": "a", "value": 2, "id": "id_1"})

    def test_with_dictionaries_two_rows_sorted(self):
        test_df = pd.DataFrame([{"value": 2, "id": "id_1"},
                                {"value": 1, "id": "id_1"}])
        test_dict = {"a": test_df, "b": test_df}

        # Pass the id
        result_df, column_id, column_kind, column_value = \
            dataframe_functions._normalize_input_to_internal_representation(test_dict, "id", None, None, "value")
        self.assertEqual(column_value, "value")
        self.assertEqual(column_id, "id")

        self.assertEqual(result_df[result_df[column_kind] == "a"].iloc[0].to_dict(), {"_variables": "a", "value": 2, "id": "id_1"})

    def test_with_df_1(self):
        # give everyting
        test_df = pd.DataFrame([{"id": 0, "kind": "a", "value": 3, "sort": 1}])
        result_df, column_id, column_kind, column_value = \
            dataframe_functions._normalize_input_to_internal_representation(test_df, "id", "sort", "kind", "value")

        self.assertEqual(column_id, "id")
        self.assertEqual(column_value, "value")
        self.assertEqual(column_kind, "kind")
        self.assertIn("a", set(result_df[column_kind]))
        six.assertCountEqual(self, list(result_df.columns), ["id", "value", "kind"])
        self.assertEqual(list(result_df[result_df[column_kind] == "a"]["value"]), [3])
        self.assertEqual(list(result_df[result_df[column_kind] == "a"]["id"]), [0])

    def test_with_df_2(self):
        # give no kind
        test_df = pd.DataFrame([{"id": 0, "value": 3, "sort": 1}])
        result_df, column_id, column_kind, column_value = \
            dataframe_functions._normalize_input_to_internal_representation(test_df, "id", "sort", None, "value")

        self.assertEqual(column_id, "id")
        self.assertEqual(column_value, "value")
        self.assertEqual(column_kind, "_variables")
        self.assertIn("value", set(result_df[column_kind]))
        six.assertCountEqual(self, list(result_df.columns), ["id", "value", "_variables"])
        self.assertEqual(list(result_df[result_df[column_kind] == "value"]["value"]), [3])
        self.assertEqual(list(result_df[result_df[column_kind] == "value"]["id"]), [0])

    def test_with_df_3(self):
        # Let the function find the values
        test_df = pd.DataFrame([{"id": 0, "a": 3, "b": 5, "sort": 1}])
        result_df, column_id, column_kind, column_value = \
            dataframe_functions._normalize_input_to_internal_representation(test_df, "id", "sort", None, None)

        self.assertEqual(column_id, "id")
        self.assertEqual(column_value, "_values")
        self.assertEqual(column_kind, "_variables")
        self.assertIn("a", set(result_df[column_kind]))
        self.assertIn("b", set(result_df[column_kind]))
        six.assertCountEqual(self, list(result_df.columns), ["_values", "_variables", "id"])
        self.assertEqual(list(result_df[result_df[column_kind] == "a"]["_values"]), [3])
        self.assertEqual(list(result_df[result_df[column_kind] == "a"]["id"]), [0])
        self.assertEqual(list(result_df[result_df[column_kind] == "b"]["_values"]), [5])
        self.assertEqual(list(result_df[result_df[column_kind] == "b"]["id"]), [0])

    def test_with_wrong_input(self):
        test_df = pd.DataFrame([{"id": 0, "kind": "a", "value": 3, "sort": np.NaN}])
        self.assertRaises(ValueError, dataframe_functions._normalize_input_to_internal_representation, test_df,
                          "id", "sort", "kind", "value")

        test_df = pd.DataFrame([{"id": 0, "kind": "a", "value": 3, "sort": 1}])
        self.assertRaises(AttributeError, dataframe_functions._normalize_input_to_internal_representation, test_df,
                          "strange_id", "sort", "kind", "value")

        test_df = pd.DataFrame([{"id": np.NaN, "kind": "a", "value": 3, "sort": 1}])
        self.assertRaises(ValueError, dataframe_functions._normalize_input_to_internal_representation, test_df,
                          "id", "sort", "kind", "value")

        test_df = pd.DataFrame([{"id": 2}, {"id": 1}])
        test_dict = {"a": test_df, "b": test_df}

        # If there are more than one column, the algorithm can not choose the correct column
        self.assertRaises(ValueError, dataframe_functions._normalize_input_to_internal_representation, test_dict,
                          "id", None, None, None)

        test_dict = {"a": pd.DataFrame([{"id": 2, "value_a": 3}, {"id": 1, "value_a": 4}]),
                     "b": pd.DataFrame([{"id": 2}, {"id": 1}])}

        # If there are more than one column, the algorithm can not choose the correct column
        self.assertRaises(ValueError, dataframe_functions._normalize_input_to_internal_representation, test_dict,
                          "id", None, None, None)

        test_df = pd.DataFrame([{"id": 0, "value": np.NaN}])
        self.assertRaises(ValueError, dataframe_functions._normalize_input_to_internal_representation, test_df,
                          "id", None, None, "value")

        test_df = pd.DataFrame([{"id": 0, "value": np.NaN}])
        self.assertRaises(ValueError, dataframe_functions._normalize_input_to_internal_representation, test_df,
                          None, None, None, "value")

<<<<<<< HEAD
        test_df = pd.DataFrame([{"id": 0, "a_": 3, "b": 5, "sort": 1}])
        self.assertRaises(ValueError, dataframe_functions._normalize_input_to_internal_representation, test_df, "id", "sort", None, None)

        test_df = pd.DataFrame([{"id": 0, "a__c": 3, "b": 5, "sort": 1}])
        self.assertRaises(ValueError, dataframe_functions._normalize_input_to_internal_representation, test_df, "id", "sort", None, None)
=======
        test_df = pd.DataFrame([{"id": 0}])
        self.assertRaises(ValueError, dataframe_functions._normalize_input_to_internal_representation, test_df,
                          "id", None, None, None)

        test_df = pd.DataFrame([{"id": 0, "sort": 0}])
        self.assertRaises(ValueError, dataframe_functions._normalize_input_to_internal_representation, test_df,
                          "id", "sort", None, None)
>>>>>>> 6309f82c


    def test_wide_dataframe_order_preserved_with_sort_column(self):
        """ verifies that the order of the sort column from a wide time series container is preserved
        """

        test_df = pd.DataFrame({'id': ["a", "a", "b"],
                                'v1': [3, 2, 1],
                                'v2': [13, 12, 11],
                                'sort': [103, 102, 101]})

        melt_df, _, _, _ = \
            dataframe_functions._normalize_input_to_internal_representation(
                test_df, column_id="id", column_sort="sort", column_kind=None, column_value=None)

        assert (test_df.sort_values("sort").query("id=='a'")["v1"].values ==
                melt_df.query("id=='a'").query("_variables=='v1'")["_values"].values).all()
        assert (test_df.sort_values("sort").query("id=='a'")["v2"].values ==
                melt_df.query("id=='a'").query("_variables=='v2'")["_values"].values).all()


    def test_wide_dataframe_order_preserved(self):
        """ verifies that the order of the time series inside a wide time series container are preserved
        (columns_sort=None)
        """
        test_df = pd.DataFrame({'id': ["a", "a", "a", "b"],
                                'v1': [4, 3, 2, 1],
                                'v2': [14, 13, 12, 11]})

        melt_df, _, _, _ = \
            dataframe_functions._normalize_input_to_internal_representation(
                test_df, column_id="id", column_sort=None, column_kind=None, column_value=None)

        assert (test_df.query("id=='a'")["v1"].values ==
                melt_df.query("id=='a'").query("_variables=='v1'")["_values"].values).all()
        assert (test_df.query("id=='a'")["v2"].values ==
                melt_df.query("id=='a'").query("_variables=='v2'")["_values"].values).all()

class RollingTestCase(TestCase):
    def test_with_wrong_input(self):
        test_df = pd.DataFrame({"id": [0, 0], "kind": ["a", "b"], "value": [3, 3], "sort": [np.NaN, np.NaN]})
        self.assertRaises(ValueError, dataframe_functions.roll_time_series,
                          df_or_dict=test_df, column_id="id",
                          column_sort="sort", column_kind="kind",
                          rolling_direction=1)

        test_df = pd.DataFrame({"id": [0, 0], "kind": ["a", "b"], "value": [3, 3], "sort": [1, 1]})
        self.assertRaises(AttributeError, dataframe_functions.roll_time_series,
                          df_or_dict=test_df, column_id="strange_id",
                          column_sort="sort", column_kind="kind",
                          rolling_direction=1)

        test_df = {"a": pd.DataFrame([{"id": 0}])}
        self.assertRaises(ValueError, dataframe_functions.roll_time_series,
                          df_or_dict=test_df, column_id="id",
                          column_sort=None, column_kind="kind",
                          rolling_direction=1)

        self.assertRaises(ValueError, dataframe_functions.roll_time_series,
                          df_or_dict=test_df, column_id=None,
                          column_sort=None, column_kind="kind",
                          rolling_direction=1)

        self.assertRaises(ValueError, dataframe_functions.roll_time_series,
                          df_or_dict=test_df, column_id="id",
                          column_sort=None, column_kind=None,
                          rolling_direction=0)

        self.assertRaises(ValueError, dataframe_functions.roll_time_series,
                          df_or_dict=test_df, column_id=None,
                          column_sort=None, column_kind=None,
                          rolling_direction=0)

    def test_assert_single_row(self):
        test_df = pd.DataFrame([{"id": np.NaN, "kind": "a", "value": 3, "sort": 1}])
        self.assertRaises(ValueError, dataframe_functions.roll_time_series,
                          df_or_dict=test_df, column_id="id",
                          column_sort="sort", column_kind="kind",
                          rolling_direction=1)

    def test_positive_rolling(self):
        first_class = pd.DataFrame({"a": [1, 2, 3, 4], "b": [5, 6, 7, 8], "time": range(4)})
        second_class = pd.DataFrame({"a": [10, 11], "b": [12, 13], "time": range(20, 22)})

        first_class["id"] = 1
        second_class["id"] = 2

        df_full = pd.concat([first_class, second_class], ignore_index=True)

        """ df_full is
            a   b  time  id
        0   1   5     0   1
        1   2   6     1   1
        2   3   7     2   1
        3   4   8     3   1
        4  10  12    20   2
        5  11  13    21   2
        """
        correct_indices = [0, 1, 1, 2, 2, 2, 3, 3, 3, 3, 20, 21, 21]
        correct_values_a = [1.0, 1.0, 2.0, 1.0, 2.0, 3.0, 1.0, 2.0, 3.0, 4.0, 10.0, 10.0, 11.0]
        correct_values_b = [5.0, 5.0, 6.0, 5.0, 6.0, 7.0, 5.0, 6.0, 7.0, 8.0, 12.0, 12.0, 13.0]

        df = dataframe_functions.roll_time_series(df_full, column_id="id", column_sort="time",
                                                  column_kind=None, rolling_direction=1)

        self.assertListEqual(list(df["id"]), correct_indices)
        self.assertListEqual(list(df["a"].values), correct_values_a)
        self.assertListEqual(list(df["b"].values), correct_values_b)

        df = dataframe_functions.roll_time_series(df_full, column_id="id", column_sort="time",
                                                  column_kind=None, rolling_direction=1,
                                                  max_timeshift=4)


        self.assertListEqual(list(df["id"]), correct_indices)
        self.assertListEqual(list(df["a"].values), correct_values_a)
        self.assertListEqual(list(df["b"].values), correct_values_b)

        df = dataframe_functions.roll_time_series(df_full, column_id="id", column_sort="time",
                                                  column_kind=None, rolling_direction=1,
                                                  max_timeshift=2)

        correct_indices = [0, 1, 1, 2, 2, 2,  3, 3, 3, 20, 21, 21]
        correct_values_a = [1.0, 1.0, 2.0, 1.0, 2.0, 3.0, 2.0, 3.0, 4.0, 10.0, 10.0, 11.0]
        correct_values_b = [5.0, 5.0, 6.0, 5.0, 6.0, 7.0, 6.0, 7.0, 8.0, 12.0, 12.0, 13.0]

        self.assertListEqual(list(df["id"]), correct_indices)
        self.assertListEqual(list(df["a"].values), correct_values_a)
        self.assertListEqual(list(df["b"].values), correct_values_b)


    def test_negative_rolling(self):
        first_class = pd.DataFrame({"a": [1, 2, 3, 4], "b": [5, 6, 7, 8], "time": range(4)})
        second_class = pd.DataFrame({"a": [10, 11], "b": [12, 13], "time": range(20, 22)})

        first_class["id"] = 1
        second_class["id"] = 2

        df_full = pd.concat([first_class, second_class], ignore_index=True)
        """ df_full is 
            a   b  time  id
        0   1   5     0   1
        1   2   6     1   1
        2   3   7     2   1
        3   4   8     3   1
        4  10  12    20   2
        5  11  13    21   2
        """

        correct_indices = ([0, 0, 0, 0, 1, 1, 1, 2, 2, 3, 20, 20, 21])
        correct_values_a = [1.0, 2.0, 3.0, 4.0, 2.0, 3.0, 4.0, 3.0, 4.0, 4.0, 10.0, 11.0, 11.0]
        correct_values_b = [5.0, 6.0, 7.0, 8.0, 6.0, 7.0, 8.0, 7.0, 8.0, 8.0, 12.0, 13.0, 13.0]

        df = dataframe_functions.roll_time_series(df_full, column_id="id", column_sort="time",
                                                  column_kind=None, rolling_direction=-1)

        self.assertListEqual(list(df["id"].values), correct_indices)
        self.assertListEqual(list(df["a"].values), correct_values_a)
        self.assertListEqual(list(df["b"].values), correct_values_b)

        df = dataframe_functions.roll_time_series(df_full, column_id="id", column_sort="time",
                                                  column_kind=None, rolling_direction=-1,
                                                  max_timeshift=None)

        self.assertListEqual(list(df["id"].values), correct_indices)
        self.assertListEqual(list(df["a"].values), correct_values_a)
        self.assertListEqual(list(df["b"].values), correct_values_b)

        df = dataframe_functions.roll_time_series(df_full, column_id="id", column_sort="time",
                                                  column_kind=None, rolling_direction=-1,
                                                  max_timeshift=1)

        correct_indices = ([0, 0, 1, 1, 2, 2, 3, 20, 20, 21])
        correct_values_a = [1.0, 2.0, 2.0, 3.0, 3.0, 4.0, 4.0, 10.0, 11.0, 11.0]
        correct_values_b = [5.0, 6.0, 6.0, 7.0, 7.0, 8.0, 8.0, 12.0, 13.0, 13.0]

        self.assertListEqual(list(df["id"].values), correct_indices)
        self.assertListEqual(list(df["a"].values), correct_values_a)
        self.assertListEqual(list(df["b"].values), correct_values_b)

        df = dataframe_functions.roll_time_series(df_full, column_id="id", column_sort="time",
                                                  column_kind=None, rolling_direction=-1,
                                                  max_timeshift=2)

        correct_indices = ([0, 0, 0, 1, 1, 1, 2, 2, 3, 20, 20, 21])
        correct_values_a = [1.0, 2.0, 3.0, 2.0, 3.0, 4.0, 3.0, 4.0, 4.0, 10.0, 11.0, 11.0]
        correct_values_b = [5.0, 6.0, 7.0, 6.0, 7.0, 8.0, 7.0, 8.0, 8.0, 12.0, 13.0, 13.0]

        self.assertListEqual(list(df["id"].values), correct_indices)
        self.assertListEqual(list(df["a"].values), correct_values_a)
        self.assertListEqual(list(df["b"].values), correct_values_b)

        df = dataframe_functions.roll_time_series(df_full, column_id="id", column_sort="time",
                                                  column_kind=None, rolling_direction=-1,
                                                  max_timeshift=4)

        correct_indices = ([0, 0, 0, 0, 1, 1, 1, 2, 2, 3, 20, 20, 21])
        correct_values_a = [1.0, 2.0, 3.0, 4.0, 2.0, 3.0, 4.0, 3.0, 4.0, 4.0, 10.0, 11.0, 11.0]
        correct_values_b = [5.0, 6.0, 7.0, 8.0, 6.0, 7.0, 8.0, 7.0, 8.0, 8.0, 12.0, 13.0, 13.0]

        self.assertListEqual(list(df["id"].values), correct_indices)
        self.assertListEqual(list(df["a"].values), correct_values_a)
        self.assertListEqual(list(df["b"].values), correct_values_b)

    def test_stacked_rolling(self):
        first_class = pd.DataFrame({"a": [1, 2, 3, 4], "b": [5, 6, 7, 8], "time": range(4)})
        second_class = pd.DataFrame({"a": [10, 11], "b": [12, 13], "time": range(20, 22)})

        first_class["id"] = 1
        second_class["id"] = 2

        df_full = pd.concat([first_class, second_class], ignore_index=True)

        df_stacked = pd.concat([df_full[["time", "id", "a"]].rename(columns={"a": "_value"}),
                                df_full[["time", "id", "b"]].rename(columns={"b": "_value"})], ignore_index=True)
        df_stacked["kind"] = ["a"] * 6 + ["b"] * 6

        """ df_stacked is 
            time  id  _value kind
        0      0   1       1    a
        1      1   1       2    a
        2      2   1       3    a
        3      3   1       4    a
        4     20   2      10    a
        5     21   2      11    a
        6      0   1       5    b
        7      1   1       6    b
        8      2   1       7    b
        9      3   1       8    b
        10    20   2      12    b
        11    21   2      13    b
        """

        df = dataframe_functions.roll_time_series(df_stacked, column_id="id", column_sort="time",
                                                  column_kind="kind", rolling_direction=-1)

        correct_indices = ([0]*2*4 + [1]*2*3 + [2]*2*2 + [3]*2*1 + [20]*4 + [21] *2)
        self.assertListEqual(list(df["id"].values), correct_indices)

        print(df["_value"].values)
        self.assertListEqual(list(df["kind"].values), ["a", "b"] * 13)
        self.assertListEqual(list(df["_value"].values),
                             [1., 5., 2., 6., 3., 7., 4., 8., 2., 6., 3., 7., 4., 8., 3., 7., 4., 8., 4., 8., 10., 12.,
                              11., 13., 11., 13.])

    def test_dict_rolling(self):
        df_dict = {
            "a": pd.DataFrame({"_value": [1, 2, 3, 4, 10, 11], "id": [1, 1, 1, 1, 2, 2]}),
            "b": pd.DataFrame({"_value": [5, 6, 7, 8, 12, 13], "id": [1, 1, 1, 1, 2, 2]})
        }
        df = dataframe_functions.roll_time_series(df_dict, column_id="id", column_sort=None, column_kind=None,
                                                  rolling_direction=-1)
        """ df is 
        {a: _value  sort id
         7      1.0   0.0  0
         3      2.0   1.0  0
         1      3.0   2.0  0
         0      4.0   3.0  0
         8      2.0   1.0  1
         4      3.0   2.0  1
         2      4.0   3.0  1
         9      3.0   2.0  2
         5      4.0   3.0  2
         10     4.0   3.0  3
         11    10.0   4.0  4
         6     11.0   5.0  4
         12    11.0   5.0  5, 
         
         b: _value  sort id
         7      5.0   0.0  0
         3      6.0   1.0  0
         1      7.0   2.0  0
         0      8.0   3.0  0
         8      6.0   1.0  1
         4      7.0   2.0  1
         2      8.0   3.0  1
         9      7.0   2.0  2
         5      8.0   3.0  2
         10     8.0   3.0  3
         11    12.0   4.0  4
         6     13.0   5.0  4
         12    13.0   5.0  5}
        """

        correct_indices = [0, 0, 0, 0, 1, 1, 1, 2, 2, 3, 4, 4, 5]

        self.assertListEqual(list(df["a"]["id"].values), correct_indices)
        self.assertListEqual(list(df["b"]["id"].values), correct_indices)

        self.assertListEqual(list(df["a"]["_value"].values),
                             [1.0, 2.0, 3.0, 4.0, 2.0, 3.0, 4.0, 3.0, 4.0, 4.0, 10.0, 11.0, 11.0])
        self.assertListEqual(list(df["b"]["_value"].values),
                             [5.0, 6.0, 7.0, 8.0, 6.0, 7.0, 8.0, 7.0, 8.0, 8.0, 12.0, 13.0, 13.0])

    def test_dict_rolling_maxshift_1(self):
        df_dict = {
            "a": pd.DataFrame({"_value": [1, 2, 3, 4, 10, 11], "id": [1, 1, 1, 1, 2, 2]}),
            "b": pd.DataFrame({"_value": [5, 6, 7, 8, 12, 13], "id": [1, 1, 1, 1, 2, 2]})
        }
        df = dataframe_functions.roll_time_series(df_dict, column_id="id", column_sort=None, column_kind=None,
                                                  rolling_direction=-1, max_timeshift=1)
        """ df is 
        {a: _value  sort id
         7      1.0   0.0  0
         3      2.0   1.0  0
         8      2.0   1.0  1
         4      3.0   2.0  1
         9      3.0   2.0  2
         5      4.0   3.0  2
         10     4.0   3.0  3
         11    10.0   4.0  4
         6     11.0   5.0  4
         12    11.0   5.0  5, 

         b: _value  sort id
         7      5.0   0.0  0
         3      6.0   1.0  0
         8      6.0   1.0  1
         4      7.0   2.0  1
         9      7.0   2.0  2
         5      8.0   3.0  2
         10     8.0   3.0  3
         11    12.0   4.0  4
         6     13.0   5.0  4
         12    13.0   5.0  5}
        """

        correct_indices = [0, 0, 1, 1, 2, 2, 3, 4, 4, 5]

        self.assertListEqual(list(df["a"]["id"].values), correct_indices)
        self.assertListEqual(list(df["b"]["id"].values), correct_indices)

        self.assertListEqual(list(df["a"]["_value"].values), [1.0, 2.0, 2.0, 3.0, 3.0, 4.0, 4.0, 10.0, 11.0, 11.0])
        self.assertListEqual(list(df["b"]["_value"].values), [5.0, 6.0, 6.0, 7.0, 7.0, 8.0, 8.0, 12.0, 13.0, 13.0])

    def test_warning_on_non_uniform_time_steps(self):
        with warnings.catch_warnings(record=True) as w:
            first_class = pd.DataFrame({"a": [1, 2, 3, 4], "b": [5, 6, 7, 8], "time": [1, 2, 4, 5]})
            second_class = pd.DataFrame({"a": [10, 11], "b": [12, 13], "time": range(20, 22)})

            first_class["id"] = 1
            second_class["id"] = 2

            df_full = pd.concat([first_class, second_class], ignore_index=True)

            dataframe_functions.roll_time_series(df_full, column_id="id", column_sort="time",
                                                 column_kind=None, rolling_direction=1)

            self.assertEqual(len(w), 1)
            self.assertEqual(str(w[0].message),
                             "Your time stamps are not uniformly sampled, which makes rolling "
                             "nonsensical in some domains.")


class CheckForNanTestCase(TestCase):
    def test_all_columns(self):
        test_df = pd.DataFrame([[1, 2, 3], [4, 5, 6]], index=[0, 1])

        # should not raise an exception
        dataframe_functions.check_for_nans_in_columns(test_df)

        test_df = pd.DataFrame([[1, 2, 3], [4, np.NaN, 6]], index=[0, 1])

        self.assertRaises(ValueError, dataframe_functions.check_for_nans_in_columns, test_df)

    def test_not_all_columns(self):
        test_df = pd.DataFrame([[1, 2, 3], [4, np.NaN, 6]], index=[0, 1], columns=["a", "b", "c"])

        self.assertRaises(ValueError, dataframe_functions.check_for_nans_in_columns, test_df)
        self.assertRaises(ValueError, dataframe_functions.check_for_nans_in_columns, test_df, ["a", "b"])
        self.assertRaises(ValueError, dataframe_functions.check_for_nans_in_columns, test_df, ["b"])
        self.assertRaises(ValueError, dataframe_functions.check_for_nans_in_columns, test_df, "b")
        self.assertRaises(ValueError, dataframe_functions.check_for_nans_in_columns, test_df, ["c", "b"])

        dataframe_functions.check_for_nans_in_columns(test_df, columns=["a", "c"])
        dataframe_functions.check_for_nans_in_columns(test_df, columns="a")


class ImputeTestCase(TestCase):
    def test_impute_zero(self):
        df = pd.DataFrame([{"value": np.NaN}])
        dataframe_functions.impute_dataframe_zero(df)
        self.assertEqual(list(df.value), [0])

        df = pd.DataFrame([{"value": np.PINF}])
        dataframe_functions.impute_dataframe_zero(df)
        self.assertEqual(list(df.value), [0])

        df = pd.DataFrame([{"value": np.NINF}])
        dataframe_functions.impute_dataframe_zero(df)
        self.assertEqual(list(df.value), [0])

        df = pd.DataFrame([{"value": np.NINF}, {"value": np.NaN}, {"value": np.PINF}, {"value": 1}])
        dataframe_functions.impute_dataframe_zero(df)
        self.assertEqual(list(df.value), [0, 0, 0, 1])

        df = pd.DataFrame([{"value": np.NINF}, {"value": np.NaN}, {"value": np.PINF}, {"value": 1}])
        df = df.astype(np.float64)
        df = dataframe_functions.impute_dataframe_zero(df)
        self.assertEqual(list(df.value), [0, 0, 0, 1])

        df = pd.DataFrame([{"value": np.NINF}, {"value": np.NaN}, {"value": np.PINF}, {"value": 1}])
        df = df.astype(np.float32)
        df = dataframe_functions.impute_dataframe_zero(df)
        self.assertEqual(list(df.value), [0, 0, 0, 1])

    def test_toplevel_impute(self):
        df = pd.DataFrame(np.transpose([[0, 1, 2, np.NaN], [1, np.PINF, 2, 3], [1, -3, np.NINF, 3]]),
                          columns=["value_a", "value_b", "value_c"])

        dataframe_functions.impute(df)

        self.assertEqual(list(df.value_a), [0, 1, 2, 1])
        self.assertEqual(list(df.value_b), [1, 3, 2, 3])
        self.assertEqual(list(df.value_c), [1, -3, -3, 3])

        df = pd.DataFrame(np.transpose([[0, 1, 2, np.NaN], [1, np.PINF, 2, np.NaN], [np.NaN, -3, np.NINF, 3]]),
                          columns=["value_a", "value_b", "value_c"])
        df = df.astype(np.float64, inplace=True)
        dataframe_functions.impute(df)

        self.assertEqual(list(df.value_a), [0, 1, 2, 1])
        self.assertEqual(list(df.value_b), [1, 2, 2, 1.5])
        self.assertEqual(list(df.value_c), [0, -3, -3, 3])

        df = pd.DataFrame(np.transpose([[0, 1, 2, np.NaN], [1, np.PINF, 2, 3], [np.PINF, -3, np.NINF, 3]]),
                          columns=["value_a", "value_b", "value_c"])
        df = df.astype(np.float32, inplace=True)
        dataframe_functions.impute(df)

        self.assertEqual(list(df.value_a), [0, 1, 2, 1])
        self.assertEqual(list(df.value_b), [1, 3, 2, 3])
        self.assertEqual(list(df.value_c), [3, -3, -3, 3])

    def test_impute_range(self):
        def get_df():
            return pd.DataFrame(np.transpose([[0, 1, 2, np.NaN],
                                              [1, np.PINF, 2, 3],
                                              [1, -3, np.NINF, 3]]),
                                columns=["value_a", "value_b", "value_c"])

        # check if values are replaced correctly
        df = get_df()
        col_to_max = {"value_a": 200, "value_b": 200, "value_c": 200}
        col_to_min = {"value_a": -134, "value_b": -134, "value_c": -134}
        col_to_median = {"value_a": 55, "value_b": 55, "value_c": 55}
        dataframe_functions.impute_dataframe_range(df, col_to_max, col_to_min, col_to_median)
        self.assertEqual(list(df.value_a), [0, 1, 2, 55])
        self.assertEqual(list(df.value_b), [1, 200, 2, 3])
        self.assertEqual(list(df.value_c), [1, -3, -134, 3])

        # check for error if column key is missing
        df = get_df()
        col_to_max = {"value_a": 200, "value_b": 200, "value_c": 200}
        col_to_min = {"value_a": -134, "value_b": -134, "value_c": -134}
        col_to_median = {"value_a": 55, "value_c": 55}
        self.assertRaises(ValueError, dataframe_functions.impute_dataframe_range,
                          df, col_to_max, col_to_min, col_to_median)

        # check for no error if column key is too much
        col_to_max = {"value_a": 200, "value_b": 200, "value_c": 200}
        col_to_min = {"value_a": -134, "value_b": -134, "value_c": -134}
        col_to_median = {"value_a": 55, "value_b": 55, "value_c": 55, "value_d": 55}
        dataframe_functions.impute_dataframe_range(df, col_to_max, col_to_min, col_to_median)

        # check for error if replacement value is not finite
        df = get_df()
        col_to_max = {"value_a": 200, "value_b": np.NaN, "value_c": 200}
        col_to_min = {"value_a": -134, "value_b": -134, "value_c": -134}
        col_to_median = {"value_a": 55, "value_b": 55, "value_c": 55}
        self.assertRaises(ValueError, dataframe_functions.impute_dataframe_range,
                          df, col_to_max, col_to_min, col_to_median)
        df = get_df()
        col_to_max = {"value_a": 200, "value_b": 200, "value_c": 200}
        col_to_min = {"value_a": -134, "value_b": np.NINF, "value_c": -134}
        col_to_median = {"value_a": 55, "value_b": 55, "value_c": 55}
        self.assertRaises(ValueError, dataframe_functions.impute_dataframe_range,
                          df, col_to_max, col_to_min, col_to_median)

        df = get_df()
        col_to_max = {"value_a": 200, "value_b": 200, "value_c": 200}
        col_to_min = {"value_a": -134, "value_b": -134, "value_c": -134}
        col_to_median = {"value_a": 55, "value_b": 55, "value_c": np.PINF}
        self.assertRaises(ValueError, dataframe_functions.impute_dataframe_range,
                          df, col_to_max, col_to_min, col_to_median)


        df = pd.DataFrame([0, 1, 2, 3, 4], columns=["test"])
        col_dict = {"test": 0}
        dataframe_functions.impute_dataframe_range(df, col_dict, col_dict, col_dict)

        self.assertEqual(df.columns, ["test"])
        self.assertListEqual(list(df["test"].values), [0, 1, 2, 3, 4])


class RestrictTestCase(TestCase):
    def test_restrict_dataframe(self):
        df = pd.DataFrame({'id': [1, 2, 3] * 2})

        df_restricted = dataframe_functions.restrict_input_to_index(df, 'id', [2])
        self.assertEqual(list(df_restricted.id), [2, 2])

        df_restricted2 = dataframe_functions.restrict_input_to_index(df, 'id', [1, 2, 3])
        self.assertTrue(df_restricted2.equals(df))

    def test_restrict_dict(self):
        kind_to_df = {'a': pd.DataFrame({'id': [1, 2, 3]}), 'b': pd.DataFrame({'id': [3, 4, 5]})}

        kind_to_df_restricted = dataframe_functions.restrict_input_to_index(kind_to_df, 'id', [3])
        self.assertEqual(list(kind_to_df_restricted['a'].id), [3])
        self.assertEqual(list(kind_to_df_restricted['b'].id), [3])

        kind_to_df_restricted2 = dataframe_functions.restrict_input_to_index(kind_to_df, 'id', [1, 2, 3, 4, 5])
        self.assertTrue(kind_to_df_restricted2['a'].equals(kind_to_df['a']))
        self.assertTrue(kind_to_df_restricted2['b'].equals(kind_to_df['b']))

    def test_restrict_wrong(self):
        other_type = np.array([1, 2, 3])

        self.assertRaises(TypeError, dataframe_functions.restrict_input_to_index, other_type, "id", [1, 2, 3])


class GetRangeValuesPerColumnTestCase(TestCase):
    def test_ignores_non_finite_values(self):
        df = pd.DataFrame([0, 1, 2, 3, np.NaN, np.PINF, np.NINF], columns=["value"])

        col_to_max, col_to_min, col_to_median = dataframe_functions.get_range_values_per_column(df)

        self.assertEqual(col_to_max, {"value": 3})
        self.assertEqual(col_to_min, {"value": 0})
        self.assertEqual(col_to_median, {"value": 1.5})

    def test_range_values_correct_with_even_length(self):
        df = pd.DataFrame([0, 1, 2, 3], columns=["value"])

        col_to_max, col_to_min, col_to_median = dataframe_functions.get_range_values_per_column(df)

        self.assertEqual(col_to_max, {"value": 3})
        self.assertEqual(col_to_min, {"value": 0})
        self.assertEqual(col_to_median, {"value": 1.5})

    def test_range_values_correct_with_uneven_length(self):
        df = pd.DataFrame([0, 1, 2], columns=["value"])

        col_to_max, col_to_min, col_to_median = dataframe_functions.get_range_values_per_column(df)

        self.assertEqual(col_to_max, {"value": 2})
        self.assertEqual(col_to_min, {"value": 0})
        self.assertEqual(col_to_median, {"value": 1})

    def test_no_finite_values_yields_0(self):
        df = pd.DataFrame([np.NaN, np.PINF, np.NINF], columns=["value"])

        col_to_max, col_to_min, col_to_median = dataframe_functions.get_range_values_per_column(df)

        self.assertEqual(col_to_max, {"value": 0})
        self.assertEqual(col_to_min, {"value": 0})
        self.assertEqual(col_to_median, {"value": 0})


class MakeForecastingFrameTestCase(TestCase):

    def test_make_forecasting_frame_list(self):
        df, y = dataframe_functions.make_forecasting_frame(x=range(4), kind="test", max_timeshift=1, rolling_direction=1)
        expected_df = pd.DataFrame({"id": [1, 2, 3], "kind": ["test"]*3, "value": [0., 1., 2.], "time": [0., 1., 2.]})

        expected_y = pd.Series(data=[1, 2, 3], index=[1, 2, 3], name="value")
        assert_frame_equal(df.sort_index(axis=1), expected_df.sort_index(axis=1))
        assert_series_equal(y, expected_y)

    def test_make_forecasting_frame_range(self):
        df, y = dataframe_functions.make_forecasting_frame(x=np.arange(4), kind="test", max_timeshift=1, rolling_direction=1)
        expected_df = pd.DataFrame({"id": [1, 2, 3], "kind": ["test"]*3, "value": [0., 1., 2.], "time": [0., 1., 2.]})
        assert_frame_equal(df.sort_index(axis=1), expected_df.sort_index(axis=1))

    def test_make_forecasting_frame_pdSeries(self):

        t_index = pd.date_range('1/1/2011', periods=4, freq='H')
        df, y = dataframe_functions.make_forecasting_frame(x=pd.Series(data=range(4), index=t_index),
                                                           kind="test", max_timeshift=1, rolling_direction=1)

        expected_y = pd.Series(data=[1, 2, 3], index=pd.DatetimeIndex(["2011-01-01 01:00:00", "2011-01-01 02:00:00",
                                                                       "2011-01-01 03:00:00"]), name="value")
        expected_df = pd.DataFrame({"id": pd.DatetimeIndex(["2011-01-01 01:00:00", "2011-01-01 02:00:00",
                                                            "2011-01-01 03:00:00"]),
                                    "kind": ["test"]*3, "value": [0., 1., 2.],
                                    "time": pd.DatetimeIndex(["2011-01-01 00:00:00", "2011-01-01 01:00:00",
                                                              "2011-01-01 02:00:00"])
                                    })
        assert_frame_equal(df.sort_index(axis=1), expected_df.sort_index(axis=1))
        assert_series_equal(y, expected_y)


class GetIDsTestCase(TestCase):

    def test_get_id__correct_DataFrame(self):
        df = pd.DataFrame({"_value": [1, 2, 3, 4, 10, 11], "id": [1, 1, 1, 1, 2, 2]})
        self.assertEqual(get_ids(df, "id"), set([1, 2]))

    def test_get_id__correct_dict(self):
        df_dict = {"a": pd.DataFrame({"_value": [1, 2, 3, 4, 10, 11], "id": [1, 1, 1, 1, 2, 2]}),
                   "b": pd.DataFrame({"_value": [5, 6, 7, 8, 12, 13], "id": [4, 4, 3, 3, 2, 2]})}
        self.assertEqual(get_ids(df_dict, "id"), set([1, 2, 3, 4]))<|MERGE_RESOLUTION|>--- conflicted
+++ resolved
@@ -138,13 +138,12 @@
         self.assertRaises(ValueError, dataframe_functions._normalize_input_to_internal_representation, test_df,
                           None, None, None, "value")
 
-<<<<<<< HEAD
         test_df = pd.DataFrame([{"id": 0, "a_": 3, "b": 5, "sort": 1}])
         self.assertRaises(ValueError, dataframe_functions._normalize_input_to_internal_representation, test_df, "id", "sort", None, None)
 
         test_df = pd.DataFrame([{"id": 0, "a__c": 3, "b": 5, "sort": 1}])
         self.assertRaises(ValueError, dataframe_functions._normalize_input_to_internal_representation, test_df, "id", "sort", None, None)
-=======
+        
         test_df = pd.DataFrame([{"id": 0}])
         self.assertRaises(ValueError, dataframe_functions._normalize_input_to_internal_representation, test_df,
                           "id", None, None, None)
@@ -152,7 +151,6 @@
         test_df = pd.DataFrame([{"id": 0, "sort": 0}])
         self.assertRaises(ValueError, dataframe_functions._normalize_input_to_internal_representation, test_df,
                           "id", "sort", None, None)
->>>>>>> 6309f82c
 
 
     def test_wide_dataframe_order_preserved_with_sort_column(self):
