--- conflicted
+++ resolved
@@ -1028,7 +1028,6 @@
             sum = sum + dat
         self.assertAlmostEqual(sum, 1.0)
 
-<<<<<<< HEAD
     def test_linear_trend_timewise_hours(self):
         """Test linear_trend_timewise function with hour intervals."""
         x = pd.Series(
@@ -1117,8 +1116,8 @@
         self.assertAlmostEqual(res["attr_\"stderr\""], 0, places=3)
         self.assertAlmostEqual(res["attr_\"intercept\""], 0, places=3)
         self.assertAlmostEqual(res["attr_\"slope\""], 1.0, places=3)
-=======
-
+
+        
 class FriedrichTestCase(TestCase):
 
     def test_estimate_friedrich_coefficients(self):
@@ -1170,5 +1169,4 @@
 
         self.assertAlmostEquals(res['m_2__r_30__coeff_0'], -0.24536975738843042)
         self.assertAlmostEquals(res['m_2__r_30__coeff_1'], -0.533309548662685)
-        self.assertAlmostEquals(res['m_2__r_30__coeff_2'], 0.2759399238199404)
->>>>>>> eab5e80d
+        self.assertAlmostEquals(res['m_2__r_30__coeff_2'], 0.2759399238199404)