--- conflicted
+++ resolved
@@ -1302,7 +1302,6 @@
         self.assertAlmostEqual(benford_correlation(list_with_nan), 0.10357511)
         self.assertIsNaN(benford_correlation(equal_list))
 
-<<<<<<< HEAD
     def test_query_similarity_count(self):
         np.random.seed(42)
         query = np.random.uniform(size=10)
@@ -1324,7 +1323,7 @@
 
         param = [{"query": query, "threshold": threshold, "normalize": False}]
         self.assertAlmostEqual(query_similarity_count(x, param=param)[0][1], 91.0)
-=======
+
     def test_matrix_profile_window(self):
         # Test matrix profile output with specified window
         np.random.seed(9999)
@@ -1380,7 +1379,6 @@
         ]
 
         self.assertTrue(np.isnan(matrix_profile(ts, param=param)[0][1]))
->>>>>>> 04b473f0
 
 
 class FriedrichTestCase(TestCase):
