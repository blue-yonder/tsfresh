# -*- coding: utf-8 -*-
# This file as well as the whole tsfresh package are licenced under the MIT licence (see the LICENCE.txt)
# Maximilian Christ (maximilianchrist.com), Blue Yonder Gmbh, 2016

from __future__ import absolute_import, division
import numpy as np
import pandas as pd
from tests.fixtures import DataTestCase
from tsfresh.feature_extraction.extraction import extract_features, _extract_features_for_one_time_series
from tsfresh.feature_extraction.settings import ComprehensiveFCParameters
import six
import os


class ExtractionTestCase(DataTestCase):
    """The unit tests in this module make sure if the time series features are created properly"""

    def setUp(self):
        self.n_processes = 1

    def test_extract_features_per_kind(self):
        # todo: implement more methods and test more aspects
        df = self.create_test_data_sample()
        extracted_features = extract_features(df, column_id="id", column_sort="sort", column_kind="kind",
                                              column_value="val", parallelization='per_kind',
                                              n_processes=self.n_processes)

        self.assertIsInstance(extracted_features, pd.DataFrame)
        self.assertTrue(np.all(extracted_features.a__maximum == np.array([71, 77])))
        self.assertTrue(np.all(extracted_features.a__sum_values == np.array([691, 1017])))
        self.assertTrue(np.all(extracted_features.a__abs_energy == np.array([32211, 63167])))
        self.assertTrue(np.all(extracted_features.b__sum_values == np.array([757, 695])))
        self.assertTrue(np.all(extracted_features.b__minimum == np.array([3, 1])))
        self.assertTrue(np.all(extracted_features.b__abs_energy == np.array([36619, 35483])))
        self.assertTrue(np.all(extracted_features.b__mean == np.array([37.85, 34.75])))
        self.assertTrue(np.all(extracted_features.b__median == np.array([39.5, 28.0])))

        df_sts = self.create_one_valued_time_series()
        extracted_features_sts = extract_features(df_sts, column_id="id", column_sort="sort", column_kind="kind",
                                                  column_value="val", parallelization='per_kind',
                                                  n_processes=self.n_processes)

        self.assertIsInstance(extracted_features_sts, pd.DataFrame)
        self.assertTrue(np.all(extracted_features_sts.a__maximum == np.array([1.0, 6.0])))
        self.assertTrue(np.all(extracted_features_sts.a__sum_values == np.array([1.0, 11.0])))
        self.assertTrue(np.all(extracted_features_sts.a__count_above_mean == np.array([0, 1])))

    def test_extract_features_per_sample(self):
        # todo: implement more methods and test more aspects
        df = self.create_test_data_sample()
        extracted_features = extract_features(df, column_id="id", column_sort="sort", column_kind="kind",
                                              column_value="val", parallelization='per_sample',
                                              n_processes=self.n_processes)

        self.assertIsInstance(extracted_features, pd.DataFrame)
        self.assertTrue(np.all(extracted_features.a__maximum == np.array([71, 77])))
        self.assertTrue(np.all(extracted_features.a__sum_values == np.array([691, 1017])))
        self.assertTrue(np.all(extracted_features.a__abs_energy == np.array([32211, 63167])))
        self.assertTrue(np.all(extracted_features.b__sum_values == np.array([757, 695])))
        self.assertTrue(np.all(extracted_features.b__minimum == np.array([3, 1])))
        self.assertTrue(np.all(extracted_features.b__abs_energy == np.array([36619, 35483])))
        self.assertTrue(np.all(extracted_features.b__mean == np.array([37.85, 34.75])))
        self.assertTrue(np.all(extracted_features.b__median == np.array([39.5, 28.0])))

        df_sts = self.create_one_valued_time_series()
        extracted_features_sts = extract_features(df_sts, column_id="id", column_sort="sort", column_kind="kind",
                                                  column_value="val", parallelization='per_sample',
                                                  n_processes=self.n_processes)

        self.assertIsInstance(extracted_features_sts, pd.DataFrame)
        self.assertTrue(np.all(extracted_features_sts.a__maximum == np.array([1.0, 6.0])))
        self.assertTrue(np.all(extracted_features_sts.a__sum_values == np.array([1.0, 11.0])))
        self.assertTrue(np.all(extracted_features_sts.a__count_above_mean == np.array([0, 1])))

    def test_extract_features_for_one_time_series(self):
        # todo: implement more methods and test more aspects
        df = self.create_test_data_sample()
        settings = ComprehensiveFCParameters()

        extracted_features = _extract_features_for_one_time_series(["b", df.loc[df.kind == "b", ["val", "id"]]],
                                                                   default_fc_parameters=settings,
                                                                   column_value="val", column_id="id")

        self.assertIsInstance(extracted_features, pd.DataFrame)
        self.assertTrue(np.all(extracted_features.b__sum_values == np.array([757, 695])))
        self.assertTrue(np.all(extracted_features.b__minimum == np.array([3, 1])))
        self.assertTrue(np.all(extracted_features.b__abs_energy == np.array([36619, 35483])))
        self.assertTrue(np.all(extracted_features.b__mean == np.array([37.85, 34.75])))
        self.assertTrue(np.all(extracted_features.b__median == np.array([39.5, 28.0])))

        df_sts = self.create_one_valued_time_series()
        extracted_features_sts = _extract_features_for_one_time_series(["a", df_sts[["val", "id"]]],
                                                                       default_fc_parameters=settings,
                                                                       column_value="val", column_id="id")

        self.assertIsInstance(extracted_features_sts, pd.DataFrame)
        self.assertTrue(np.all(extracted_features_sts.a__maximum == np.array([1.0, 6.0])))
        self.assertTrue(np.all(extracted_features_sts.a__sum_values == np.array([1.0, 11.0])))
        self.assertTrue(np.all(extracted_features_sts.a__count_above_mean == np.array([0, 1])))

    def test_extract_features_after_randomisation_per_kind(self):
        df = self.create_test_data_sample()
        df_random = df.copy().sample(frac=1).reset_index(drop=True)

        extracted_features = extract_features(df, column_id="id", column_sort="sort", column_kind="kind",
                                              column_value="val", parallelization='per_kind',
                                              n_processes=self.n_processes).sort_index()
        extracted_features_from_random = extract_features(df_random, column_id="id", column_sort="sort",
                                                          column_kind="kind",
                                                          column_value="val", parallelization='per_kind',
                                                          n_processes=self.n_processes).sort_index()

        six.assertCountEqual(self, extracted_features.columns, extracted_features_from_random.columns)

        for col in extracted_features:
            self.assertIsNone(np.testing.assert_array_almost_equal(extracted_features[col],
                                                                   extracted_features_from_random[col]))

    def test_extract_features_after_randomisation_per_sample(self):
        df = self.create_test_data_sample()
        df_random = df.copy().sample(frac=1).reset_index(drop=True)

        extracted_features = extract_features(df, column_id="id", column_sort="sort", column_kind="kind",
                                              column_value="val", parallelization='per_sample',
                                              n_processes=self.n_processes).sort_index()
        extracted_features_from_random = extract_features(df_random, column_id="id", column_sort="sort",
                                                          column_kind="kind",
                                                          column_value="val", parallelization='per_sample',
                                                          n_processes=self.n_processes).sort_index()

        six.assertCountEqual(self, extracted_features.columns, extracted_features_from_random.columns)

        for col in extracted_features:
            self.assertIsNone(np.testing.assert_array_almost_equal(extracted_features[col],
                                                                   extracted_features_from_random[col]))

    def test_profiling_file_written_out(self):

        df = pd.DataFrame(data={"id": np.repeat([1, 2], 10), "val": np.random.normal(0, 1, 20)})
        profiling_filename = "test_profiling.txt"
        X = extract_features(df, column_id="id",
                             column_value="val", parallelization='per_kind', n_processes=self.n_processes,
                             profile=True, profiling_filename=profiling_filename)

        self.assertTrue(os.path.isfile(profiling_filename))
        os.remove(profiling_filename)

    def test_profiling_cumulative_file_written_out(self):
        PROFILING_FILENAME = "test_profiling_cumulative.txt"
        PROFILING_SORTING = "cumulative"

        df = pd.DataFrame(data={"id": np.repeat([1, 2], 10), "val": np.random.normal(0, 1, 20)})
        extract_features(df, column_id="id",
                         column_value="val", parallelization='per_sample', n_processes=self.n_processes,
                         profile=True, profiling_filename=PROFILING_FILENAME, profiling_sorting=PROFILING_SORTING)

        self.assertTrue(os.path.isfile(PROFILING_FILENAME))
        os.remove(PROFILING_FILENAME)

    def test_extract_features_without_settings(self):
        df = pd.DataFrame(data={"id": np.repeat([1, 2], 10),
                                "value1": np.random.normal(0, 1, 20),
                                "value2": np.random.normal(0, 1, 20)})
        X = extract_features(df, column_id="id",
                             n_processes=self.n_processes)
        self.assertIn("value1__maximum", list(X.columns))
        self.assertIn("value2__maximum", list(X.columns))

    def test_extract_features_per_sample_equals_per_kind(self):
        df = self.create_test_data_sample()

<<<<<<< HEAD
        features_per_sample = extract_features(df, column_id="id", column_sort="sort", column_kind="kind",
                                               column_value="val", parallelization='per_sample',
                                               n_processes=self.n_processes)
        features_per_kind = extract_features(df, column_id="id", column_sort="sort", column_kind="kind",
                                             column_value="val", parallelization='per_kind',
                                             n_processes=self.n_processes)
=======
        features_per_sample = extract_features(df, self.settings, "id", "sort", "kind", "val",
                                               parallelization='per_sample')
        features_per_kind = extract_features(df, self.settings, "id", "sort", "kind", "val",
                                             parallelization='per_kind')
        features_serial = extract_features(df, self.settings, "id", "sort", "kind", "val",
                                           parallelization='no_parallelization')
>>>>>>> 336f2578

        six.assertCountEqual(self, features_per_sample.columns, features_per_kind.columns)
        six.assertCountEqual(self, features_per_sample.columns, features_serial.columns)

        for col in features_per_sample.columns:
            self.assertIsNone(np.testing.assert_array_almost_equal(features_per_sample[col],
                                                                   features_per_kind[col]))
        for col in features_per_sample.columns:
            self.assertIsNone(np.testing.assert_array_almost_equal(features_serial[col],
                                                                   features_per_kind[col]))


class ParallelExtractionTestCase(DataTestCase):
    def setUp(self):
        self.n_processes = 2

        # only calculate some features to reduce load on travis ci
        self.name_to_param = {"maximum": None,
                              "sum_values": None,
                              "abs_energy": None,
                              "minimum": None,
                              "mean": None,
                              "median": None}

    def test_extract_features(self):
        # todo: implement more methods and test more aspects
        df = self.create_test_data_sample()
        extracted_features = extract_features(df, column_id="id", column_sort="sort", column_kind="kind",
                                              column_value="val",
                                              n_processes=self.n_processes)

        self.assertIsInstance(extracted_features, pd.DataFrame)
        self.assertTrue(np.all(extracted_features.a__maximum == np.array([71, 77])))
        self.assertTrue(np.all(extracted_features.a__sum_values == np.array([691, 1017])))
        self.assertTrue(np.all(extracted_features.a__abs_energy == np.array([32211, 63167])))
        self.assertTrue(np.all(extracted_features.b__sum_values == np.array([757, 695])))
        self.assertTrue(np.all(extracted_features.b__minimum == np.array([3, 1])))
        self.assertTrue(np.all(extracted_features.b__abs_energy == np.array([36619, 35483])))
        self.assertTrue(np.all(extracted_features.b__mean == np.array([37.85, 34.75])))
        self.assertTrue(np.all(extracted_features.b__median == np.array([39.5, 28.0])))<|MERGE_RESOLUTION|>--- conflicted
+++ resolved
@@ -100,7 +100,7 @@
 
     def test_extract_features_after_randomisation_per_kind(self):
         df = self.create_test_data_sample()
-        df_random = df.copy().sample(frac=1).reset_index(drop=True)
+        df_random = df.copy().sample(frac=1)
 
         extracted_features = extract_features(df, column_id="id", column_sort="sort", column_kind="kind",
                                               column_value="val", parallelization='per_kind',
@@ -118,7 +118,7 @@
 
     def test_extract_features_after_randomisation_per_sample(self):
         df = self.create_test_data_sample()
-        df_random = df.copy().sample(frac=1).reset_index(drop=True)
+        df_random = df.copy().sample(frac=1)
 
         extracted_features = extract_features(df, column_id="id", column_sort="sort", column_kind="kind",
                                               column_value="val", parallelization='per_sample',
@@ -169,32 +169,18 @@
     def test_extract_features_per_sample_equals_per_kind(self):
         df = self.create_test_data_sample()
 
-<<<<<<< HEAD
         features_per_sample = extract_features(df, column_id="id", column_sort="sort", column_kind="kind",
                                                column_value="val", parallelization='per_sample',
                                                n_processes=self.n_processes)
         features_per_kind = extract_features(df, column_id="id", column_sort="sort", column_kind="kind",
                                              column_value="val", parallelization='per_kind',
                                              n_processes=self.n_processes)
-=======
-        features_per_sample = extract_features(df, self.settings, "id", "sort", "kind", "val",
-                                               parallelization='per_sample')
-        features_per_kind = extract_features(df, self.settings, "id", "sort", "kind", "val",
-                                             parallelization='per_kind')
-        features_serial = extract_features(df, self.settings, "id", "sort", "kind", "val",
-                                           parallelization='no_parallelization')
->>>>>>> 336f2578
 
         six.assertCountEqual(self, features_per_sample.columns, features_per_kind.columns)
-        six.assertCountEqual(self, features_per_sample.columns, features_serial.columns)
 
         for col in features_per_sample.columns:
             self.assertIsNone(np.testing.assert_array_almost_equal(features_per_sample[col],
                                                                    features_per_kind[col]))
-        for col in features_per_sample.columns:
-            self.assertIsNone(np.testing.assert_array_almost_equal(features_serial[col],
-                                                                   features_per_kind[col]))
-
 
 class ParallelExtractionTestCase(DataTestCase):
     def setUp(self):
