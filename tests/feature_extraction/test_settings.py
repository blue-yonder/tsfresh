--- conflicted
+++ resolved
@@ -38,15 +38,10 @@
 
         cset = fset.from_columns(feature_names)
 
-        six.assertCountEqual(self, list(cset.kind_to_calculation_settings_mapping[tsn].keys()),
-<<<<<<< HEAD
-                                  ["sum_values", "median", "length", "sample_entropy", "quantile", "number_peaks", "ar_coefficient",
+        six.assertCountEqual(self, list(cset.kind_to_calculation_settings_mapping[tsn].keys()), 
+          ["sum_values", "median", "length", "sample_entropy", "quantile", "number_peaks", "ar_coefficient",
                                   "value_count"])
-=======
-                             ["sum_values", "median", "length", "quantile", "number_peaks", "ar_coefficient",
-                              "value_count"])
->>>>>>> 7a21b5e0
-
+        
         self.assertEqual(cset.kind_to_calculation_settings_mapping[tsn]["sum_values"], None)
         self.assertEqual(cset.kind_to_calculation_settings_mapping[tsn]["ar_coefficient"],
                          [{"k": 20, "coeff": 4}, {"k": -1, "coeff": 10}])
