# Travis Build file for tsfresh
language: python
# We want the pip folder to be cached, to speed up installation
cache:
  directories:
    - $HOME/.cache/pip
install:
  - pip install --upgrade pip wheel setuptools
  - pip install -r requirements.txt -r test-requirements.txt
  - pip install -U .
  - pip freeze
jobs:
  include:
    - stage: Run unit tests and deploy
      env: NUMPY="latest", PANDAS="0.23.4", SCIKITLEARN="latest", DASK="latest", DISTRIBUTED="latest", SCIPY="latest"
      before_script:
        - pip install --upgrade numpy
        - pip install pandas===0.23.4
        - pip install --upgrade scikit-learn
        - pip install --upgrade dask
        - pip install --upgrade distributed
        - pip install --upgrade scipy
        - pip list
      script:
        - sed -i 's/\-n auto/\-n 2/g' setup.cfg
<<<<<<< HEAD
        - "if [ $TRAVIS_PULL_REQUEST == false ] && ! [ $TRAVIS_BRANCH == 'master' ]; then pytest tests/units -n2; else pytest tests; fi"
      python: 3.5.2
=======
        - "if [ $TRAVIS_PULL_REQUEST == false ] && ! [ $TRAVIS_BRANCH == 'master' ]; then py.test tests/units -n2; else python setup.py test; fi"
      python: 2.7
      after_success:
        - coveralls
>>>>>>> 11e5c070

    - stage: Run unit tests and deploy
      env: NUMPY="latest", PANDAS="0.23.4", SCIKITLEARN="latest", DASK="latest", DISTRIBUTED="latest", SCIPY="latest"
      before_script:
        - pip install --upgrade numpy
        - pip install pandas===0.23.4
        - pip install --upgrade scikit-learn
        - pip install --upgrade dask
        - pip install --upgrade distributed
        - pip install --upgrade scipy
        - pip list
      script:
        - sed -i 's/\-n auto/\-n 2/g' setup.cfg
        - "if [ $TRAVIS_PULL_REQUEST == false ] && ! [ $TRAVIS_BRANCH == 'master' ]; then pytest tests/units -n2; else pytest tests; fi"
<<<<<<< HEAD
      python: 3.6
=======
      python: 3.5
>>>>>>> 11e5c070

    - stage: Run unit tests and deploy
      env: NUMPY="latest", PANDAS="0.23.4", SCIKITLEARN="latest", DASK="latest", DISTRIBUTED="latest", SCIPY="latest"
      before_script:
        - pip install --upgrade numpy
        - pip install pandas===0.23.4
        - pip install --upgrade scikit-learn
        - pip install --upgrade dask
        - pip install --upgrade distributed
        - pip install --upgrade scipy
        - pip list
      script:
        - sed -i 's/\-n auto/\-n 2/g' setup.cfg
        - "if [ $TRAVIS_PULL_REQUEST == false ] && ! [ $TRAVIS_BRANCH == 'master' ]; then pytest tests/units -n2; else pytest tests; fi"
      python: 3.7

    - stage: Run unit tests and deploy
      env: NUMPY="1.12.0", PANDAS="0.20.3", SCIKITLEARN="0.19.0", DASK="0.15.2", DISTRIBUTED="1.18.3", SCIPY="1.2.0"
      before_script:
        - pip install numpy==1.12.0  # First version with official python 3.6 support.
        - pip install pandas==0.20.3
        - pip install scikit-learn==0.19.0
        - pip install dask==0.15.2
        - pip install distributed==1.18.3
        # need to downgrade tornado manually
        - pip install tornado==4.5.3
        - pip install scipy==1.2.0
        - pip list
      script:
        - sed -i 's/\-n auto/\-n 2/g' setup.cfg
        - "if [ $TRAVIS_PULL_REQUEST == false ] && ! [ $TRAVIS_BRANCH == 'master' ]; then pytest tests/units -n2; else pytest tests; fi"
<<<<<<< HEAD
      python: 3.5.2
=======
      python: 2.7
>>>>>>> 11e5c070

    - stage: Run unit tests and deploy
      env: NUMPY="1.12.0", PANDAS="0.20.3", SCIKITLEARN="0.19.0", DASK="0.15.2", DISTRIBUTED="1.18.3", SCIPY="1.2.0"
      before_script:
        - pip install numpy==1.12.0  # First version with official python 3.6 support.
        - pip install pandas==0.20.3
        - pip install scikit-learn==0.19.0
        - pip install dask==0.15.2
        - pip install distributed==1.18.3
        # need to downgrade tornado manually
        - pip install tornado==4.5.3
        - pip install scipy==1.2.0
        - pip list
      script:
        - sed -i 's/\-n auto/\-n 2/g' setup.cfg
        - "if [ $TRAVIS_PULL_REQUEST == false ] && ! [ $TRAVIS_BRANCH == 'master' ]; then pytest tests/units -n2; else pytest tests; fi"
<<<<<<< HEAD
      python: 3.6

    - stage: Run unit tests and deploy
      env: NUMPY="1.15.1", PANDAS="0.23.2", SCIKITLEARN="0.19.2", DASK="0.16.1", DISTRIBUTED="1.18.3", SCIPY="1.2.0"
      before_script:
        - pip install numpy==1.15.1 # First version with official python 3.7 support.
        - pip install pandas==0.23.2 # First version with official python 3.7 support.
        - pip install scikit-learn==0.19.2 # First version with python 3.7 support.
        - pip install dask==0.16.1
        - pip install distributed==1.18.3
        # need to downgrade tornado manually
        - pip install tornado==4.5.3
        - pip install scipy==1.2.0
        - pip list
      script:
        - sed -i 's/\-n auto/\-n 2/g' setup.cfg
        - "if [ $TRAVIS_PULL_REQUEST == false ] && ! [ $TRAVIS_BRANCH == 'master' ]; then pytest tests/units -n2; else pytest tests; fi"
      python: 3.7
=======
      python: 3.5
>>>>>>> 11e5c070

      deploy:
        provider: pypi
        user: MaxChrist
        password:
          secure: Jh0Z69Mh+esOpegXyXoecFOkpMhaQaiJbQVEvVvQ2K1rCmCE20a19/TGfPUrynpqOYXZvvb5Ok6CtlzAi9J5huA3MRSf4iYPsUe8i7n0FK4JU5BP7VqM3/7cQZMdD5SeYFV3e3JURDcKYfoG7N+DNb+LfluYK5MBkRLhdEVRqSeHocPY4QRzzhJi1ljX99ThdRPrsQqYaD3tpZxJhbJDgHLtvMr39+407uQSDnubvFz3iu90DZiN2fIP5bEN6PDuaGXNZMA1p40DjSkGc7epg0U4vHn6CSya1nXlqjXUqXYJY5Ha2kbMAN7hfmU+gId09+FSHQRuanKJkRqSBksVgATCAeSAiqAe3EPAsG75ewhXDeusQZMzRy7DxQzjOJG9oIyWMVmZFlIoNlpg2eifN9uUc7FfyGHiVfWwUDslszpc/81hQViMPP0NoMAop4zcWR3ChCMnHMycPQEmWuV65WfL7yN6SuTokxSmepubPtFs+4UIlI0rgZWCHVIgGZqI8LFn958pLtpQ+32Ew8HGU3IiOfao9HbGreQ2Lgqo2L2EyNDWiHfJ3oZ1+6BP/1GqI6j7x7oPdwoE1jvY4CSC7iMAiieZNnrvywvmJpZB69CGefxQJzWcm+yD03QwNBFFaabCbKwbn+q3eUOUrPRuvTkhVLRWDxQNH/zaZyuZQ+Q=
        distributions: "sdist bdist_wheel"
        on:
          tags: true
          repo: blue-yonder/tsfresh
notifications:
   slack: tsfresh:uIzPVnlBQs32xE5jbq34f0Cq<|MERGE_RESOLUTION|>--- conflicted
+++ resolved
@@ -23,15 +23,8 @@
         - pip list
       script:
         - sed -i 's/\-n auto/\-n 2/g' setup.cfg
-<<<<<<< HEAD
         - "if [ $TRAVIS_PULL_REQUEST == false ] && ! [ $TRAVIS_BRANCH == 'master' ]; then pytest tests/units -n2; else pytest tests; fi"
       python: 3.5.2
-=======
-        - "if [ $TRAVIS_PULL_REQUEST == false ] && ! [ $TRAVIS_BRANCH == 'master' ]; then py.test tests/units -n2; else python setup.py test; fi"
-      python: 2.7
-      after_success:
-        - coveralls
->>>>>>> 11e5c070
 
     - stage: Run unit tests and deploy
       env: NUMPY="latest", PANDAS="0.23.4", SCIKITLEARN="latest", DASK="latest", DISTRIBUTED="latest", SCIPY="latest"
@@ -46,11 +39,7 @@
       script:
         - sed -i 's/\-n auto/\-n 2/g' setup.cfg
         - "if [ $TRAVIS_PULL_REQUEST == false ] && ! [ $TRAVIS_BRANCH == 'master' ]; then pytest tests/units -n2; else pytest tests; fi"
-<<<<<<< HEAD
       python: 3.6
-=======
-      python: 3.5
->>>>>>> 11e5c070
 
     - stage: Run unit tests and deploy
       env: NUMPY="latest", PANDAS="0.23.4", SCIKITLEARN="latest", DASK="latest", DISTRIBUTED="latest", SCIPY="latest"
@@ -66,6 +55,8 @@
         - sed -i 's/\-n auto/\-n 2/g' setup.cfg
         - "if [ $TRAVIS_PULL_REQUEST == false ] && ! [ $TRAVIS_BRANCH == 'master' ]; then pytest tests/units -n2; else pytest tests; fi"
       python: 3.7
+      after_success:
+        - coveralls
 
     - stage: Run unit tests and deploy
       env: NUMPY="1.12.0", PANDAS="0.20.3", SCIKITLEARN="0.19.0", DASK="0.15.2", DISTRIBUTED="1.18.3", SCIPY="1.2.0"
@@ -82,11 +73,7 @@
       script:
         - sed -i 's/\-n auto/\-n 2/g' setup.cfg
         - "if [ $TRAVIS_PULL_REQUEST == false ] && ! [ $TRAVIS_BRANCH == 'master' ]; then pytest tests/units -n2; else pytest tests; fi"
-<<<<<<< HEAD
       python: 3.5.2
-=======
-      python: 2.7
->>>>>>> 11e5c070
 
     - stage: Run unit tests and deploy
       env: NUMPY="1.12.0", PANDAS="0.20.3", SCIKITLEARN="0.19.0", DASK="0.15.2", DISTRIBUTED="1.18.3", SCIPY="1.2.0"
@@ -103,7 +90,6 @@
       script:
         - sed -i 's/\-n auto/\-n 2/g' setup.cfg
         - "if [ $TRAVIS_PULL_REQUEST == false ] && ! [ $TRAVIS_BRANCH == 'master' ]; then pytest tests/units -n2; else pytest tests; fi"
-<<<<<<< HEAD
       python: 3.6
 
     - stage: Run unit tests and deploy
@@ -122,9 +108,6 @@
         - sed -i 's/\-n auto/\-n 2/g' setup.cfg
         - "if [ $TRAVIS_PULL_REQUEST == false ] && ! [ $TRAVIS_BRANCH == 'master' ]; then pytest tests/units -n2; else pytest tests; fi"
       python: 3.7
-=======
-      python: 3.5
->>>>>>> 11e5c070
 
       deploy:
         provider: pypi
