--- conflicted
+++ resolved
@@ -11,17 +11,12 @@
   - pip freeze
 jobs:
   include:
-    - stage: Run tests on newest set of dependencies (Python 2.7)
+    - stage: Run tests on newest set of dependencies (Python 3.5.2)
       env: NUMPY="latest", PANDAS="latest", SCIKITLEARN="latest", DASK="latest", DISTRIBUTED="latest", SCIPY="latest"
       before_script:
         - pip install --upgrade numpy
-<<<<<<< HEAD
-        - pip install pandas===0.23.4 # pandas installation fails with newer version
-        - pip install scikit-learn==0.20.3 # last scikit-learn version to support python 2.7
-=======
-        - pip install pandas===0.23.4
+        - pip install --upgrade pandas
         - pip install --upgrade scikit-learn
->>>>>>> b1dd1de6
         - pip install --upgrade dask
         - pip install --upgrade distributed
         - pip install --upgrade scipy
@@ -31,7 +26,7 @@
         - "if [ $TRAVIS_PULL_REQUEST == false ] && ! [ $TRAVIS_BRANCH == 'master' ]; then pytest tests/units -n2; else pytest tests; fi"
       python: 3.5.2
 
-    - stage: Run tests on newest set of dependencies (Python 3.5)
+    - stage: Run tests on newest set of dependencies (Python 3.6)
       env: NUMPY="latest", PANDAS="latest", SCIKITLEARN="latest", DASK="latest", DISTRIBUTED="latest", SCIPY="latest"
       before_script:
         - pip install --upgrade numpy
@@ -46,16 +41,12 @@
         - "if [ $TRAVIS_PULL_REQUEST == false ] && ! [ $TRAVIS_BRANCH == 'master' ]; then pytest tests/units -n2; else pytest tests; fi"
       python: 3.6
 
-<<<<<<< HEAD
-    - stage: Run tests on oldest set of dependencies (Python 2.7)
-      env: NUMPY="1.10.4", PANDAS="0.20.3", SCIKITLEARN="0.18.0", DASK="0.15.2", DISTRIBUTED="1.18.3", SCIPY="1.2.0"
-=======
-    - stage: Run unit tests and deploy
-      env: NUMPY="latest", PANDAS="0.23.4", SCIKITLEARN="latest", DASK="latest", DISTRIBUTED="latest", SCIPY="latest"
->>>>>>> b1dd1de6
+
+    - stage: Run tests on newest set of dependencies (Python 3.7)
+      env: NUMPY="latest", PANDAS="latest", SCIKITLEARN="latest", DASK="latest", DISTRIBUTED="latest", SCIPY="latest"
       before_script:
         - pip install --upgrade numpy
-        - pip install pandas===0.23.4
+        - pip install --upgrade pandas
         - pip install --upgrade scikit-learn
         - pip install --upgrade dask
         - pip install --upgrade distributed
@@ -68,7 +59,7 @@
       after_success:
         - coveralls
 
-    - stage: Run unit tests and deploy
+    - stage: Run tests on oldest set of dependencies (Python 3.5)
       env: NUMPY="1.12.0", PANDAS="0.20.3", SCIKITLEARN="0.19.0", DASK="0.15.2", DISTRIBUTED="1.18.3", SCIPY="1.2.0"
       before_script:
         - pip install numpy==1.12.0  # First version with official python 3.6 support.
@@ -85,13 +76,8 @@
         - "if [ $TRAVIS_PULL_REQUEST == false ] && ! [ $TRAVIS_BRANCH == 'master' ]; then pytest tests/units -n2; else pytest tests; fi"
       python: 3.5.2
 
-<<<<<<< HEAD
-    - stage: Run tests on oldest set of dependencies (Python 3.5)
-      env: NUMPY="1.10.4", PANDAS="0.20.3", SCIKITLEARN="0.18.0", DASK="0.15.2", DISTRIBUTED="1.18.3", SCIPY="1.2.0"
-=======
-    - stage: Run unit tests and deploy
+    - stage: Run tests on oldest set of dependencies (Python 3.6)
       env: NUMPY="1.12.0", PANDAS="0.20.3", SCIKITLEARN="0.19.0", DASK="0.15.2", DISTRIBUTED="1.18.3", SCIPY="1.2.0"
->>>>>>> b1dd1de6
       before_script:
         - pip install numpy==1.12.0  # First version with official python 3.6 support.
         - pip install pandas==0.20.3
@@ -107,7 +93,7 @@
         - "if [ $TRAVIS_PULL_REQUEST == false ] && ! [ $TRAVIS_BRANCH == 'master' ]; then pytest tests/units -n2; else pytest tests; fi"
       python: 3.6
 
-    - stage: Run unit tests and deploy
+    - stage: Run tests on oldest set of dependencies (Python 3.7)
       env: NUMPY="1.15.1", PANDAS="0.23.2", SCIKITLEARN="0.19.2", DASK="0.16.1", DISTRIBUTED="1.18.3", SCIPY="1.2.0"
       before_script:
         - pip install numpy==1.15.1 # First version with official python 3.7 support.
