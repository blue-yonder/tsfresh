# -*- coding: utf-8 -*-
# This file as well as the whole tsfresh package are licenced under the MIT licence (see the LICENCE.txt)
# Maximilian Christ (maximilianchrist.com), Blue Yonder Gmbh, 2016
"""
Utility functions for handling the DataFrame conversions to the internal normalized format
(see ``normalize_input_to_internal_representation``) or on how to handle ``NaN`` and ``inf`` in the DataFrames.
"""

import numpy as np
import pandas as pd
import logging

_logger = logging.getLogger(__name__)


def check_for_nans_in_columns(df, columns=None):
    """
    Helper function to check for ``NaN`` in the data frame and raise a ``ValueError`` if there is one.

    :param df: the pandas DataFrame to test for NaNs
    :type df: pandas.DataFrame
    :param columns: a list of columns to test for NaNs. If left empty, all columns of the DataFrame will be tested.
    :type columns: list

    :return: None
    :rtype: None
    :raise: ``ValueError`` of ``NaNs`` are found in the DataFrame.
    """
    if columns is None:
        columns = df.columns

    if pd.isnull(df.loc[:, columns]).any().any():
        if not isinstance(columns, list):
            columns = list(columns)
        raise ValueError("Columns {} of DataFrame must not contain NaN values".format(
            df.loc[:, columns].columns[pd.isnull(df.loc[:, columns]).sum() > 0].tolist()))


def impute(df_impute):
    """
    Columnwise replaces all ``NaNs`` and ``infs`` from the DataFrame `df_impute` with average/extreme values from
    the same columns. This is done as follows: Each occurring ``inf`` or ``NaN`` in `df_impute` is replaced by

        * ``-inf`` -> ``min``
        * ``+inf`` -> ``max``
        * ``NaN`` -> ``median``

    If the column does not contain finite values at all, it is filled with zeros.

    This function modifies `df_impute` in place. After that, df_impute is guaranteed to not contain any non-finite
    values. Also, all columns will be guaranteed to be of type ``np.float64``.

    :param df_impute: DataFrame to impute
    :type df_impute: pandas.DataFrame

    :return df_impute: imputed DataFrame
    :rtype df_impute: pandas.DataFrame
    """
    col_to_max, col_to_min, col_to_median = get_range_values_per_column(df_impute)
    df_impute = impute_dataframe_range(df_impute, col_to_max, col_to_min, col_to_median)

    # Ensure a type of "np.float64"
    df_impute.astype(np.float64, copy=False)
    return df_impute


def impute_dataframe_zero(df_impute):
    """
    Replaces all ``NaNs``, ``-infs`` and ``+infs`` from the DataFrame `df_impute` with 0s.
    The `df_impute` will be modified in place. All its columns will be into converted into dtype ``np.float64``.

    :param df_impute: DataFrame to impute
    :type df_impute: pandas.DataFrame

    :return df_impute: imputed DataFrame
    :rtype df_impute: pandas.DataFrame
    """

    df_impute.replace([np.PINF, np.NINF], 0, inplace=True)
    df_impute.fillna(0, inplace=True)

    # Ensure a type of "np.float64"
    df_impute.astype(np.float64, copy=False)
    return df_impute


def impute_dataframe_range(df_impute, col_to_max, col_to_min, col_to_median):
    """
    Columnwise replaces all ``NaNs``, ``-inf`` and ``+inf`` from the DataFrame `df_impute` with average/extreme values
    from the provided dictionaries.

    This is done as follows: Each occurring ``inf`` or ``NaN`` in `df_impute` is replaced by

        * ``-inf`` -> by value in col_to_min
        * ``+inf`` -> by value in col_to_max
        * ``NaN`` -> by value in col_to_median

    If a column of df_impute is not found in the one of the dictionaries, this method will raise a ValueError.
    Also, if one of the values to replace is not finite a ValueError is returned

    This function modifies `df_impute` in place. Afterwards df_impute is
    guaranteed to not contain any non-finite values.
    Also, all columns will be guaranteed to be of type ``np.float64``.

    :param df_impute: DataFrame to impute
    :type df_impute: pandas.DataFrame
    :param col_to_max: Dictionary mapping column names to max values
    :type col_to_max: dict
    :param col_to_min: Dictionary mapping column names to min values
    :type col_to_max: dict
    :param col_to_median: Dictionary mapping column names to median values
    :type col_to_max: dict

    :return df_impute: imputed DataFrame
    :rtype df_impute: pandas.DataFrame
    :raise ValueError: if a column of df_impute is missing in col_to_max, col_to_min or col_to_median or a value
                       to replace is non finite
    """
    columns = df_impute.columns

    # Making sure col_to_median, col_to_max and col_to_min have entries for every column
    if not set(columns) <= set(col_to_median.keys()) or \
            not set(columns) <= set(col_to_max.keys()) or \
            not set(columns) <= set(col_to_min.keys()):
        raise ValueError("Some of the dictionaries col_to_median, col_to_max, col_to_min contains more or less keys "
                         "than the column names in df")

    # check if there are non finite values for the replacement
    if np.any(~np.isfinite(list(col_to_median.values()))) or \
            np.any(~np.isfinite(list(col_to_min.values()))) or \
            np.any(~np.isfinite(list(col_to_max.values()))):
        raise ValueError("Some of the dictionaries col_to_median, col_to_max, col_to_min contains non finite values "
                         "to replace")

    # Replacing values
    # +inf -> max
    indices = np.nonzero(df_impute.values == np.PINF)
    if len(indices[0]) > 0:
        replacement = [col_to_max[columns[i]] for i in indices[1]]
        df_impute.values[indices] = replacement

    # -inf -> min
    indices = np.nonzero(df_impute.values == np.NINF)
    if len(indices[0]) > 0:
        replacement = [col_to_min[columns[i]] for i in indices[1]]
        df_impute.values[indices] = replacement

    # NaN -> median
    indices = np.nonzero(np.isnan(df_impute.values))
    if len(indices[0]) > 0:
        replacement = [col_to_median[columns[i]] for i in indices[1]]
        df_impute.values[indices] = replacement

    df_impute.astype(np.float64, copy=False)
    return df_impute


def get_range_values_per_column(df):
    """
    Retrieves the finite max, min and mean values per column in the DataFrame `df` and stores them in three
    dictionaries. Those dictionaries `col_to_max`, `col_to_min`, `col_to_median` map the columnname to the maximal,
    minimal or median value of that column.

    If a column does not contain any finite values at all, a 0 is stored instead.

    :param df: the Dataframe to get columnswise max, min and median from
    :type df: pandas.DataFrame

    :return: Dictionaries mapping column names to max, min, mean values
    :rtype: (dict, dict, dict)
    """
    data = df.get_values()
    masked = np.ma.masked_invalid(data)
    columns = df.columns

    is_col_non_finite = masked.mask.sum(axis=0) == masked.data.shape[0]

    if np.any(is_col_non_finite):
        # We have columns that does not contain any finite value at all, so we will store 0 instead.
        _logger.warning("The columns {} did not have any finite values. Filling with zeros.".format(
            df.iloc[:, np.where(is_col_non_finite)[0]].columns.values))

        masked.data[:, is_col_non_finite] = 0  # Set the values of the columns to 0
        masked.mask[:, is_col_non_finite] = False  # Remove the mask for this column

    # fetch max, min and median for all columns
    col_to_max = dict(zip(columns, np.max(masked, axis=0)))
    col_to_min = dict(zip(columns, np.min(masked, axis=0)))
    col_to_median = dict(zip(columns, np.ma.median(masked, axis=0)))

    return col_to_max, col_to_min, col_to_median


def restrict_input_to_index(df_or_dict, column_id, index):
    """
    Restrict df_or_dict to those ids contained in index.

    :param df_or_dict: a pandas DataFrame or a dictionary.
    :type df_or_dict: pandas.DataFrame or dict
    :param column_id: it must be present in the pandas DataFrame or in all DataFrames in the dictionary.
        It is not allowed to have NaN values in this column.
    :type column_id: basestring
    :param index: Index containing the ids
    :type index: Iterable or pandas.Series

    :return df_or_dict_restricted: the restricted df_or_dict
    :rtype df_or_dict_restricted: dict or pandas.DataFrame
    :raise: ``TypeError`` if df_or_dict is not of type dict or pandas.DataFrame
    """
    if isinstance(df_or_dict, pd.DataFrame):
        df_or_dict_restricted = df_or_dict[df_or_dict[column_id].isin(index)]
    elif isinstance(df_or_dict, dict):
        df_or_dict_restricted = {kind: df[df[column_id].isin(index)]
                                 for kind, df in df_or_dict.items()}
    else:
        raise TypeError("df_or_dict should be of type dict or pandas.DataFrame")

    return df_or_dict_restricted


# todo: add more testcases
# todo: rewrite in a more straightforward way
def normalize_input_to_internal_representation(df_or_dict, column_id, column_sort, column_kind, column_value, rolling):
    """
    Try to transform any given input to the internal representation of time series, which is a mapping from string
    (the kind) to a pandas DataFrame with exactly two columns (the value and the id).

    This function can transform pandas DataFrames in different formats or dictionaries to pandas DataFrames in different
    formats. It is used internally in the extract_features function and should not be called by the user.

    :param df_or_dict: a pandas DataFrame or a dictionary. The required shape/form of the object depends on the rest of
        the passed arguments.
    :type df_or_dict: pandas.DataFrame or dict
    :param column_id: it must be present in the pandas DataFrame or in all DataFrames in the dictionary.
        It is not allowed to have NaN values in this column.
    :type column_id: basestring or None
    :param column_sort: if not None, sort the rows by this column. It is not allowed to
        have NaN values in this column.
    :type column_sort: basestring or None
    :param column_kind: It can only be used when passing a pandas DataFrame (the dictionary is already assumed to be
        grouped by the kind). Is must be present in the DataFrame and no NaN values are allowed. The DataFrame
        will be grouped by the values in the kind column and each group will be one entry in the resulting
        mapping.
        If the kind column is not passed, it is assumed that each column in the pandas DataFrame (except the id or
        sort column) is a possible kind and the DataFrame is split up into as many DataFrames as there are columns.
        Except when a value column is given: then it is assumed that there is only one column.
    :type column_kind: basestring or None
    :param column_value: If it is given, it must be present and not-NaN on the pandas DataFrames (or all pandas
        DataFrames in the dictionaries). If it is None, it is assumed that there is only a single remaining column
        in the DataFrame(s) (otherwise an exception is raised).
    :type column_value: basestring or None
<<<<<<< HEAD
    :param rolling: If non-zero, roll the (sorted) data frames for each kind and each id separately in "time"
        (time is here the abstract sort order defined by the sort column). For each rolling step a new id will be
        created, with the name "id={id}, shift={shift}" where the id is the former id of the column and shift is the
        amount of "time" shifts. ATTENTION: This will (obviously) create new IDs! The sign of rolling defines the
        direction of time rolling.
    :type rolling: int
=======

>>>>>>> 33236bd4
    :return: A tuple of 3 elements: the normalized DataFrame as a dictionary mapping from the kind (as a string) to the
             corresponding DataFrame, the name of the id column and the name of the value column
    :rtype: (dict, basestring, basestring)
    :raise: ``ValueError`` when the passed combination of parameters is wrong or does not fit to the input DataFrame
            or dict.
    """
    if isinstance(df_or_dict, dict):
        if column_kind is not None:
            raise ValueError("You passed in a dictionary and gave a column name for the kind. Both are not possible.")
        kind_to_df_map = {key: df.copy() for key, df in df_or_dict.items()}
    else:
        if column_kind is not None:
            kind_to_df_map = {key: group.copy().drop(column_kind, axis=1) for key, group in
                              df_or_dict.groupby(column_kind)}
        else:
            if column_value is not None:
                kind_to_df_map = {column_value: df_or_dict.copy()}
            else:
                id_and_sort_column = [_f for _f in [column_id, column_sort] if _f is not None]
                kind_to_df_map = {key: df_or_dict[[key] + id_and_sort_column].copy().rename(columns={key: "_value"})
                                  for key in df_or_dict.columns if key not in id_and_sort_column}

<<<<<<< HEAD
                # TODO: is this the right check?
=======
                # todo: is this the right check?
>>>>>>> 33236bd4
                if len(kind_to_df_map) < 1:
                    raise ValueError("You passed in a dataframe without a value column.")
                column_value = "_value"

    if column_sort is not None:
        for kind in kind_to_df_map:
            # Require no Nans in column
            if kind_to_df_map[kind][column_sort].isnull().any():
                raise ValueError("You have NaN values in your sort column.")
            kind_to_df_map[kind] = kind_to_df_map[kind].sort_values(column_sort).drop(column_sort, axis=1)

    if column_id is not None:
        for kind in kind_to_df_map:
            if column_id not in kind_to_df_map[kind].columns:
                raise AttributeError("The given column for the id is not present in the data.")
            elif kind_to_df_map[kind][column_id].isnull().any():
                raise ValueError("You have NaN values in your id column.")
    else:
        raise ValueError("You have to set the column_id which contains the ids of the different time series")

    # Either the column for the value must be given...
    if column_value is not None:
        for kind in kind_to_df_map:
            if column_value not in kind_to_df_map[kind].columns:
                raise ValueError("The given column for the value is not present in the data.")
    # or it is not allowed to have more than one column left (except id and sort)
    else:
        # But this column has to be the same always:
        remaining_columns = set(col for kind in kind_to_df_map for col in kind_to_df_map[kind].columns) - {column_id}

        if len(remaining_columns) > 1:
            raise ValueError("You did not give a column for values and we would have to choose between more than one.")
        elif len(remaining_columns) < 1:
            raise ValueError("You passed in a dataframe without a value column.")
        else:
            column_value = list(set(remaining_columns))[0]

        for kind in kind_to_df_map:
            if not column_value in kind_to_df_map[kind].columns:
                raise ValueError(
                    "You did not pass a column_value and there is not a single candidate in all data frames.")

    # Require no NaNs in value columns
    for kind in kind_to_df_map:
        if kind_to_df_map[kind][column_value].isnull().any():
            raise ValueError("You have NaN values in your value column.")

    # Roll the data frames if requested
    if rolling:
        rolling = np.sign(rolling)

        for kind, df in kind_to_df_map.items():
            grouped_data = df.groupby(column_id)
            maximum_number_of_timeshifts = grouped_data[column_value].count().max()

            if rolling > 0:
                range_of_shifts = range(maximum_number_of_timeshifts, -1, -1)
            else:
                range_of_shifts = range(-maximum_number_of_timeshifts, 1)

            def roll_out_time_series(time_shift):
                # Shift out only the first "time_shift" rows
                df_temp = grouped_data.shift(time_shift)
                df_temp[column_id] = "id=" + df[column_id].map(str) + ", shift={}".format(time_shift)
                return df_temp.dropna()

            kind_to_df_map[kind] = pd.concat([roll_out_time_series(time_shift) for time_shift in range_of_shifts],
                                             ignore_index=True)

    return kind_to_df_map, column_id, column_value<|MERGE_RESOLUTION|>--- conflicted
+++ resolved
@@ -249,16 +249,13 @@
         DataFrames in the dictionaries). If it is None, it is assumed that there is only a single remaining column
         in the DataFrame(s) (otherwise an exception is raised).
     :type column_value: basestring or None
-<<<<<<< HEAD
     :param rolling: If non-zero, roll the (sorted) data frames for each kind and each id separately in "time"
         (time is here the abstract sort order defined by the sort column). For each rolling step a new id will be
         created, with the name "id={id}, shift={shift}" where the id is the former id of the column and shift is the
         amount of "time" shifts. ATTENTION: This will (obviously) create new IDs! The sign of rolling defines the
         direction of time rolling.
     :type rolling: int
-=======
-
->>>>>>> 33236bd4
+
     :return: A tuple of 3 elements: the normalized DataFrame as a dictionary mapping from the kind (as a string) to the
              corresponding DataFrame, the name of the id column and the name of the value column
     :rtype: (dict, basestring, basestring)
@@ -281,11 +278,7 @@
                 kind_to_df_map = {key: df_or_dict[[key] + id_and_sort_column].copy().rename(columns={key: "_value"})
                                   for key in df_or_dict.columns if key not in id_and_sort_column}
 
-<<<<<<< HEAD
                 # TODO: is this the right check?
-=======
-                # todo: is this the right check?
->>>>>>> 33236bd4
                 if len(kind_to_df_map) < 1:
                     raise ValueError("You passed in a dataframe without a value column.")
                 column_value = "_value"
