--- conflicted
+++ resolved
@@ -25,14 +25,8 @@
     specified in the fc_parameters. This dictionary includes those calculators,
     that can be used in a pandas group by command to extract all aggregate features at the same time.
 
-<<<<<<< HEAD
     :param fc_parameters: mapping from feature calculator names to settings.
     :type fc_parameters: ComprehensiveFCParameters or child class
-=======
-    These three types are stored in different dictionaries. For the feature types with parameters there is also a
-    dictionary containing the parameters.
->>>>>>> 336f2578
-
     :param column_prefix: the prefix for all column names.
     :type column_prefix: basestring
 
@@ -48,107 +42,23 @@
 
         if func.fctype == "aggregate":
 
-<<<<<<< HEAD
             aggregate_functions['{}__{}'.format(column_prefix, name)] = func
-=======
-        self.kind_to_calculation_settings_mapping = {}
-        self.PROFILING = False
-        self.PROFILING_SORTING = "cumulative"
-        self.PROFILING_FILENAME = "profile.txt"
-        self.IMPUTE = None
-        self.set_default = True
-        self.name_to_param = {}
-        # Do not show the progress bar
-        self.disable_progressbar = False
-
-        # Set to false to dismiss all warnings.
-        self.show_warnings = False
-
-        if calculate_all_features is True:
-            for name, func in feature_calculators.__dict__.items():
-                if callable(func):
-                    if hasattr(func, "fctype") and getattr(func, "fctype") == "aggregate":
-                        self.name_to_param[name] = None
-            self.name_to_param.update({
-                "time_reversal_asymmetry_statistic": [{"lag": lag} for lag in range(1, 4)],
-                "symmetry_looking": [{"r": r * 0.05} for r in range(20)],
-                "large_standard_deviation": [{"r": r * 0.05} for r in range(10)],
-                "quantile": [{"q": q} for q in [.1, .2, .3, .4, .6, .7, .8, .9]],
-                "autocorrelation": [{"lag": lag} for lag in range(10)],
-                "number_cwt_peaks": [{"n": n} for n in [1, 5]],
-                "number_peaks": [{"n": n} for n in [1, 3, 5]],
-                "large_number_of_peaks": [{"n": n} for n in [1, 3, 5]],
-                "binned_entropy": [{"max_bins": max_bins} for max_bins in [10]],
-                "index_mass_quantile": [{"q": q} for q in [.1, .2, .3, .4, .6, .7, .8, .9]],
-                "cwt_coefficients": [{"widths": width, "coeff": coeff, "w": w} for
-                                     width in [(2, 5, 10, 20)] for coeff in range(15) for w in (2, 5, 10, 20)],
-                "spkt_welch_density": [{"coeff": coeff} for coeff in [2, 5, 8]],
-                "ar_coefficient": [{"coeff": coeff, "k": k} for coeff in range(5) for k in [10]],
-                "mean_abs_change_quantiles": [{"ql": ql, "qh": qh}
-                                              for ql in [0., .2, .4, .6, .8] for qh in [.2, .4, .6, .8, 1.]],
-                "fft_coefficient": [{"coeff": coeff} for coeff in range(0, 10)],
-                "value_count": [{"value": value} for value in [0, 1, np.NaN, np.PINF, np.NINF]],
-                "range_count": [{"min": -1, "max": 1}],
-                "approximate_entropy": [{"m": 2, "r": r} for r in [.1, .3, .5, .7, .9]],
-                "friedrich_coefficients": (lambda m: [{"coeff": coeff, "m": m, "r": 30}
-                                                      for coeff in range(m+1)])(3),
-                "max_langevin_fixed_point": [{"m": 3, "r": 30}],
-            })
-
-        # default None means one process per cpu
-        n_cores = int(os.getenv("NUMBER_OF_CPUS") or cpu_count())
-        self.n_processes = max(1, n_cores//2)
-
-        # Size of the chunks submitted to the worker processes
-        self.chunksize = None
-
-    def set_default_parameters(self, kind):
-        """
-        Setup the feature calculations for kind as defined in `self.name_to_param`
->>>>>>> 336f2578
 
         elif func.fctype == "aggregate_with_parameters":
 
             if not isinstance(param, list):
                 raise ValueError("The parameters needs to be saved as a list of dictionaries")
 
-<<<<<<< HEAD
             for config in param:
-=======
-    def do_not_calculate(self, kind, identifier):
-        """
-        Delete all features of type identifier for time series of type kind.
-
-        :param kind: the type of the time series
-        :type kind: basestring
-        :param identifier: the name of the feature
-        :type identifier: basestring
-        :return: The setting object itself
-        :rtype: FeatureExtractionSettings
-        """
-
-        if not isinstance(kind, basestring):
-            raise TypeError("Time series {} should be a string".format(kind))
-        if not isinstance(identifier, basestring):
-            raise TypeError("Identifier {} should be a string".format(identifier))
->>>>>>> 336f2578
 
                 if not isinstance(config, dict):
                     raise ValueError("The parameters needs to be saved as a list of dictionaries")
 
-<<<<<<< HEAD
                 # if there are several params, create a feature for each one
                 c = '{}__{}'.format(column_prefix, name)
                 for arg, p in sorted(config.items()):
                     c += "__" + arg + "_" + str(p)
                 aggregate_functions[c] = partial(func, **config)
-=======
-    @staticmethod
-    def from_columns(columns):
-        """
-        Creates a FeatureExtractionSettings object set to extract only the features contained in the list columns. To
-        do so, for every feature name in columns, this method will:
->>>>>>> 336f2578
 
         elif func.fctype == "apply":
             pass
@@ -225,22 +135,8 @@
         parts = col.split('__')
         n_parts = len(parts)
 
-<<<<<<< HEAD
         if n_parts == 1:
             raise ValueError("Splitting of columnname {} resulted in only one part.".format(col))
-=======
-    def get_aggregate_functions(self, kind):
-        """
-        For the time series, returns a dictionary with the column name mapped to the feature calculators that are
-        specified in the FeatureExtractionSettings object. This dictionary can be used in a pandas group by command to
-        extract all aggregate features at the same time.
-
-        :param kind: the type of the time series
-        :type kind: basestring
-        :return: mapping of column name to function calculator
-        :rtype: dict
-        """
->>>>>>> 336f2578
 
         kind = parts[0]
         feature_name = parts[1]
@@ -277,19 +173,6 @@
 
     return kind_to_fc_parameters
 
-<<<<<<< HEAD
-=======
-    def get_apply_functions(self, column_prefix):
-        """
-        Convenience function to return a list with all the functions to apply on a data frame and extract features.
-        Only adds those functions to the dictionary that are enabled in the settings.
-
-        :param column_prefix: the prefix all column names.
-        :type column_prefix: basestring
-        :return: all functions to use for feature extraction
-        :rtype: list
-        """
->>>>>>> 336f2578
 
 def _get_config_from_string(parts):
     """
@@ -372,7 +255,9 @@
             "fft_coefficient": [{"coeff": coeff} for coeff in range(0, 10)],
             "value_count": [{"value": value} for value in [0, 1, np.NaN, np.PINF, np.NINF]],
             "range_count": [{"min": -1, "max": 1}],
-            "approximate_entropy": [{"m": 2, "r": r} for r in [.1, .3, .5, .7, .9]]
+            "approximate_entropy": [{"m": 2, "r": r} for r in [.1, .3, .5, .7, .9]],
+            "friedrich_coefficients": (lambda m: [{"coeff": coeff, "m": m, "r": 30} for coeff in range(m + 1)])(3),
+            "max_langevin_fixed_point": [{"m": 3, "r": 30}],
         })
 
         super(ComprehensiveFCParameters, self).__init__(name_to_param)
@@ -393,6 +278,7 @@
     >>> from tsfresh.feature_extraction import extract_features, MinimalFCParameters
     >>> extract_features(df, default_fc_parameters=MinimalFCParameters())
     """
+
     def __init__(self):
         ComprehensiveFCParameters.__init__(self)
 
@@ -421,5 +307,4 @@
         # drop all features with high computational costs
         for fname, f in feature_calculators.__dict__.items():
             if hasattr(f, "high_comp_cost"):
-                del self[fname]
-
+                del self[fname]