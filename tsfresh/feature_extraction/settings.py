# -*- coding: utf-8 -*-
# This file as well as the whole tsfresh package are licenced under the MIT licence (see the LICENCE.txt)
# Maximilian Christ (maximilianchrist.com), Blue Yonder Gmbh, 2016
"""
This file contains methods/objects for controlling which features will be extracted when calling extract_features.
For the naming of the features, see :ref:`feature-naming-label`.
"""

<<<<<<< HEAD
from inspect import getargspec
=======
from __future__ import absolute_import, division

try: #Python 3
    from inspect import getfullargspec
except ImportError: #Python 2.7
    from inspect import getargspec as getfullargspec
>>>>>>> 499476ef

import pandas as pd
import numpy as np
from builtins import range
from past.builtins import basestring

from itertools import product

from tsfresh.feature_extraction import feature_calculators
from tsfresh.utilities.string_manipulation import get_config_from_string


def from_columns(columns, columns_to_ignore=None):
    """
    Creates a mapping from kind names to fc_parameters objects
    (which are itself mappings from feature calculators to settings)
    to extract only the features contained in the columns.
    To do so, for every feature name in columns this method

    1. split the column name into col, feature, params part
    2. decide which feature we are dealing with (aggregate with/without params or apply)
    3. add it to the new name_to_function dict
    4. set up the params

    :param columns: containing the feature names
    :type columns: list of str
    :param columns_to_ignore: columns which do not contain tsfresh feature names
    :type columns_to_ignore: list of str

    :return: The kind_to_fc_parameters object ready to be used in the extract_features function.
    :rtype: dict
    """

    kind_to_fc_parameters = {}

    if columns_to_ignore is None:
        columns_to_ignore = []

    for col in columns:
        if col in columns_to_ignore:
            continue

        if not isinstance(col, basestring):
            raise TypeError("Column name {} should be a string or unicode".format(col))

        # Split according to our separator into <col_name>, <feature_name>, <feature_params>
        parts = col.split('__')
        n_parts = len(parts)

        if n_parts == 1:
            raise ValueError("Splitting of columnname {} resulted in only one part.".format(col))

        kind = parts[0]
        feature_name = parts[1]

        if kind not in kind_to_fc_parameters:
            kind_to_fc_parameters[kind] = {}

        if not hasattr(feature_calculators, feature_name):
            raise ValueError("Unknown feature name {}".format(feature_name))

        config = get_config_from_string(parts)
        if config:
            if feature_name in kind_to_fc_parameters[kind]:
                kind_to_fc_parameters[kind][feature_name].append(config)
            else:
                kind_to_fc_parameters[kind][feature_name] = [config]
        else:
            kind_to_fc_parameters[kind][feature_name] = None

    return kind_to_fc_parameters


# todo: this classes' docstrings are not completely up-to-date
class ComprehensiveFCParameters(dict):
    """
    Create a new ComprehensiveFCParameters instance. You have to pass this instance to the
    extract_feature instance.

    It is basically a dictionary (and also based on one), which is a mapping from
    string (the same names that are in the feature_calculators.py file) to a list of dictionary of parameters,
    which should be used when the function with this name is called.

    Only those strings (function names), that are keys in this dictionary, will be later used to extract
    features - so whenever you delete a key from this dict, you disable the calculation of this feature.

    You can use the settings object with

    >>> from tsfresh.feature_extraction import extract_features, ComprehensiveFCParameters
    >>> extract_features(df, default_fc_parameters=ComprehensiveFCParameters())

    to extract all features (which is the default nevertheless) or you change the ComprehensiveFCParameters
    object to other types (see below).
    """
    def __init__(self):
        name_to_param = {}

        for name, func in feature_calculators.__dict__.items():
            if callable(func) and hasattr(func, "fctype") and len(getfullargspec(func).args) == 1:
                name_to_param[name] = None

        name_to_param.update({
            "time_reversal_asymmetry_statistic": [{"lag": lag} for lag in range(1, 4)],
            "c3": [{"lag": lag} for lag in range(1, 4)],
            "cid_ce": [{"normalize": True}, {"normalize": False}],
            "symmetry_looking": [{"r": r * 0.05} for r in range(20)],
            "large_standard_deviation": [{"r": r * 0.05} for r in range(1, 20)],
            "quantile": [{"q": q} for q in [.1, .2, .3, .4, .6, .7, .8, .9]],
            "autocorrelation": [{"lag": lag} for lag in range(10)],
            "agg_autocorrelation": [{"f_agg": s, "maxlag": 40} for s in ["mean", "median", "var"]],
            "partial_autocorrelation": [{"lag": lag} for lag in range(10)],
            "number_cwt_peaks": [{"n": n} for n in [1, 5]],
            "number_peaks": [{"n": n} for n in [1, 3, 5, 10, 50]],
            "binned_entropy": [{"max_bins": max_bins} for max_bins in [10]],
            "index_mass_quantile": [{"q": q} for q in [.1, .2, .3, .4, .6, .7, .8, .9]],
            "cwt_coefficients": [{"widths": width, "coeff": coeff, "w": w} for
                                 width in [(2, 5, 10, 20)] for coeff in range(15) for w in (2, 5, 10, 20)],
            "spkt_welch_density": [{"coeff": coeff} for coeff in [2, 5, 8]],
            "ar_coefficient": [{"coeff": coeff, "k": k} for coeff in range(5) for k in [10]],
            "change_quantiles": [{"ql": ql, "qh": qh, "isabs": b, "f_agg": f}
                                          for ql in [0., .2, .4, .6, .8] for qh in [.2, .4, .6, .8, 1.]
                                          for b in [False, True] for f in ["mean", "var"]],
            "fft_coefficient": [{"coeff": k, "attr": a} for a, k in product(["real", "imag", "abs", "angle"], range(100))],
            "fft_aggregated": [{"aggtype": s} for s in ["centroid", "variance", "skew", "kurtosis"]],
            "value_count": [{"value": value} for value in [0, 1, -1]],
            "range_count": [{"min": -1, "max": 1}, {"min": 1e12, "max": 0}, {"min": 0, "max": 1e12}],
            "approximate_entropy": [{"m": 2, "r": r} for r in [.1, .3, .5, .7, .9]],
            "friedrich_coefficients": (lambda m: [{"coeff": coeff, "m": m, "r": 30} for coeff in range(m + 1)])(3),
            "max_langevin_fixed_point": [{"m": 3, "r": 30}],
            "linear_trend": [{"attr": "pvalue"}, {"attr": "rvalue"}, {"attr": "intercept"},
                             {"attr": "slope"}, {"attr": "stderr"}],
            "agg_linear_trend": [{"attr": attr, "chunk_len": i, "f_agg": f}
                                 for attr in ["rvalue", "intercept", "slope", "stderr"]
                                 for i in [5, 10, 50]
                                 for f in ["max", "min", "mean", "var"]],
            "augmented_dickey_fuller": [{"attr": "teststat"}, {"attr": "pvalue"}, {"attr": "usedlag"}],
            "number_crossing_m": [{"m": 0}, {"m": -1}, {"m": 1}],
            "energy_ratio_by_chunks": [{"num_segments" : 10, "segment_focus": i} for i in range(10)],
            "ratio_beyond_r_sigma": [{"r": x} for x in [0.5, 1, 1.5, 2, 2.5, 3, 5, 6, 7, 10]],
            "linear_trend_timewise": [{"attr": "pvalue"}, {"attr": "rvalue"}, {"attr": "intercept"},
                             {"attr": "slope"}, {"attr": "stderr"}]
        })

        super().__init__(name_to_param)


class MinimalFCParameters(ComprehensiveFCParameters):
    """
    This class is a child class of the ComprehensiveFCParameters class
    and has the same functionality as its base class. The only difference is,
    that most of the feature calculators are disabled and only a small
    subset of calculators will be calculated at all. Those are donated by an attribute called "minimal".

    Use this class for quick tests of your setup before calculating all
    features which could take some time depending of your data set size.

    You should use this object when calling the extract function, like so:

    >>> from tsfresh.feature_extraction import extract_features, MinimalFCParameters
    >>> extract_features(df, default_fc_parameters=MinimalFCParameters())
    """

    def __init__(self):
        ComprehensiveFCParameters.__init__(self)

        for fname, f in feature_calculators.__dict__.items():
            if fname in self and (not hasattr(f, "minimal") or not getattr(f, "minimal")):
                del self[fname]


class EfficientFCParameters(ComprehensiveFCParameters):
    """
    This class is a child class of the ComprehensiveFCParameters class
    and has the same functionality as its base class.

    The only difference is, that the features with high computational costs are not calculated. Those are denoted by
    the attribute "high_comp_cost".

    You should use this object when calling the extract function, like so:

    >>> from tsfresh.feature_extraction import extract_features, EfficientFCParameters
    >>> extract_features(df, default_fc_parameters=EfficientFCParameters())
    """

    def __init__(self):
        ComprehensiveFCParameters.__init__(self)

        # drop all features with high computational costs
        for fname, f in feature_calculators.__dict__.items():
            if fname in self and hasattr(f, "high_comp_cost"):
                del self[fname]


class IndexBasedFCParameters(ComprehensiveFCParameters):
    """
    This class is a child class of the ComprehensiveFCParameters class
    and has the same functionality as its base class.

    The only difference is that only the features that require a pd.Series as an input are
    included. Those have an attribute "input" with value "pd.Series".
    """

    def __init__(self):
        ComprehensiveFCParameters.__init__(self)
        # drop all features with high computational costs
        for fname, f in feature_calculators.__dict__.items():
            if fname in self and getattr(f, "input", None) != "pd.Series":
                del self[fname]


class TimeBasedFCParameters(ComprehensiveFCParameters):
    """
    This class is a child class of the ComprehensiveFCParameters class
    and has the same functionality as its base class.

    The only difference is, that only the features that require a DatetimeIndex are included. Those
    have an attribute "index_type" with value pd.DatetimeIndex.
    """

    def __init__(self):
        ComprehensiveFCParameters.__init__(self)
        # drop all features with high computational costs
        for fname, f in feature_calculators.__dict__.items():
            if fname in self and getattr(f, "index_type", False) != pd.DatetimeIndex:
                del self[fname]<|MERGE_RESOLUTION|>--- conflicted
+++ resolved
@@ -5,17 +5,7 @@
 This file contains methods/objects for controlling which features will be extracted when calling extract_features.
 For the naming of the features, see :ref:`feature-naming-label`.
 """
-
-<<<<<<< HEAD
-from inspect import getargspec
-=======
-from __future__ import absolute_import, division
-
-try: #Python 3
-    from inspect import getfullargspec
-except ImportError: #Python 2.7
-    from inspect import getargspec as getfullargspec
->>>>>>> 499476ef
+from inspect import getfullargspec
 
 import pandas as pd
 import numpy as np
