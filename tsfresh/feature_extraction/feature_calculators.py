# -*- coding: utf-8 -*-
# This file as well as the whole tsfresh package are licenced under the MIT licence (see the LICENCE.txt)
# Maximilian Christ (maximilianchrist.com), Blue Yonder Gmbh, 2016
"""
This module contains the feature calculators that take time series as input and calculate the values of the feature.
There are two types of features:

1. feature calculators which calculate a single number (simple)
2. feature calculators which calculate a bunch of features for a list of parameters at once,
   to use e.g. cached results (combiner). They return a list of (key, value) pairs for each input parameter.

They are specified using the "fctype" parameter of each feature calculator, which is added using the
set_property function. Only functions in this python module, which have a parameter called  "fctype" are
seen by tsfresh as a feature calculator. Others will not be calculated.
"""

from __future__ import absolute_import, division
from builtins import range
import itertools
import numpy as np
from numpy.linalg import LinAlgError

import pandas as pd
from scipy.signal import welch, cwt, ricker, find_peaks_cwt
from statsmodels.tsa.ar_model import AR
from statsmodels.tsa.stattools import adfuller
from statsmodels.tsa.stattools import acf
from scipy.stats import linregress

# todo: make sure '_' works in parameter names in all cases, add a warning if not


def _get_length_sequences_where(x):
    """
    This method calculates the length of all sub-sequences where the array x is either True or 1.

    Examples
    --------
    >>> x = [0,1,0,0,1,1,1,0,0,1,0,1,1]
    >>> _get_length_sequences_where(x)
    >>> [1, 3, 1, 2]

    >>> x = [0,True,0,0,True,True,True,0,0,True,0,True,True]
    >>> _get_length_sequences_where(x)
    >>> [1, 3, 1, 2]

    >>> x = [0,True,0,0,1,True,1,0,0,True,0,1,True]
    >>> _get_length_sequences_where(x)
    >>> [1, 3, 1, 2]

    :param x: An iterable containing only 1, True, 0 and False values
    :return: A list with the length of all sub-sequences where the array is either True or False. If no ones or Trues
    contained, the list [0] is returned.
    """
    if len(x) == 0:
        return [0]
    else:
        res = [len(list(group)) for value, group in itertools.groupby(x) if value == 1]
        return res if len(res) > 0 else [0]


def _estimate_friedrich_coefficients(x, m, r):
    """
    Coefficients of polynomial :math:`h(x)`, which has been fitted to
    the deterministic dynamics of Langevin model
    .. math::
        \dot{x}(t) = h(x(t)) + \mathcal{N}(0,R)

    As described by

        Friedrich et al. (2000): Physics Letters A 271, p. 217-222
        *Extracting model equations from experimental data*

    For short time-series this method is highly dependent on the parameters.

    :param x: the time series to calculate the feature of
    :type x: pandas.Series
    :param m: order of polynom to fit for estimating fixed points of dynamics
    :type m: int
    :param r: number of quantils to use for averaging
    :type r: float

    :return: coefficients of polynomial of deterministic dynamics
    :return type: ndarray
    """
    df = pd.DataFrame({'signal': x[:-1], 'delta': np.diff(x)})
    try:
        df['quantiles'] = pd.qcut(df.signal, r)
    except ValueError:
        return [np.NaN] * (m + 1)

    quantiles = df.groupby('quantiles')

    result = pd.DataFrame({'x_mean': quantiles.signal.mean(),
                           'y_mean': quantiles.delta.mean()
                           })

    result.dropna(inplace=True)

    try:
        return np.polyfit(result.x_mean, result.y_mean, deg=m)
    except (np.linalg.LinAlgError, ValueError):
        return [np.NaN] * (m + 1)


def _aggregate_on_chunks(x, f_agg, chunk_len):
    """
    Takes the time series x and constructs a lower sampled version of it by applying the aggregation function f_agg on
    consecutive chunks of length chunk_len

    :param x: the time series to calculate the aggregation of
    :type x: pandas.Series
    :param f_agg: The name of the aggregation function that should be an attribute of the pandas.Series
    :type f_agg: str
    :param chunk_len: The size of the chunks where to aggregate the time series
    :type chunk_len: int
    :return: A list of the aggregation function over the chunks
    :return type: list
    """
    return [getattr(x[i * chunk_len: (i + 1) * chunk_len], f_agg)() for i in range(int(np.ceil(len(x) / chunk_len)))]


def set_property(key, value):
    """
    This method returns a decorator that sets the property key of the function to value
    """
    def decorate_func(func):
        setattr(func, key, value)
        if func.__doc__ and key == "fctype":
            func.__doc__ = func.__doc__ + "\n\n    *This function is of type: " + value + "*\n"
        return func
    return decorate_func


@set_property("fctype", "simple")
def variance_larger_than_standard_deviation(x):
    """
    Boolean variable denoting if the variance of x is greater than its standard deviation. Is equal to variance of x
    being larger than 1

    :param x: the time series to calculate the feature of
    :type x: pandas.Series
    :return: the value of this feature
    :return type: bool
    """
    return np.var(x) > np.std(x)


@set_property("fctype", "simple")
def ratio_beyond_r_sigma(x, r):
    """
    Ratio of values that are more than r*std(x) (so r sigma) away from the mean of x.

    :param x: the time series to calculate the feature of
    :type x: iterable
    :return: the value of this feature
    :return type: bool
    """
    x = np.asarray(x)
    return sum(abs(x - np.mean(x)) > r * np.std(x))/len(x)


@set_property("fctype", "simple")
def large_standard_deviation(x, r):
    """
    Boolean variable denoting if the standard dev of x is higher
    than 'r' times the range = difference between max and min of x.
    Hence it checks if

    .. math::

        std(x) > r * (max(X)-min(X))

    According to a rule of the thumb, the standard deviation should be a forth of the range of the values.

    :param x: the time series to calculate the feature of
    :type x: pandas.Series
    :param r: the percentage of the range to compare with
    :type r: float
    :return: the value of this feature
    :return type: bool
    """
    x = np.asarray(x)
    return np.std(x) > (r * (max(x) - min(x)))


@set_property("fctype", "combiner")
def symmetry_looking(x, param):
    """
    Boolean variable denoting if the distribution of x *looks symmetric*. This is the case if

    .. math::

        | mean(X)-median(X)| < r * (max(X)-min(X))

    :param x: the time series to calculate the feature of
    :type x: pandas.Series
    :param r: the percentage of the range to compare with
    :type r: float
    :return: the value of this feature
    :return type: bool
    """
    x = np.asarray(x)
    mean_median_difference = abs(np.mean(x) - np.median(x))
    max_min_difference = max(x) - min(x)
    return [("r_{}".format(r["r"]), mean_median_difference < (r["r"] * max_min_difference))
            for r in param]


@set_property("fctype", "simple")
def has_duplicate_max(x):
    """
    Checks if the maximum value of x is observed more than once

    :param x: the time series to calculate the feature of
    :type x: pandas.Series
    :return: the value of this feature
    :return type: bool
    """
    return sum(np.asarray(x) == max(x)) >= 2


@set_property("fctype", "simple")
def has_duplicate_min(x):
    """
    Checks if the minimal value of x is observed more than once

    :param x: the time series to calculate the feature of
    :type x: pandas.Series
    :return: the value of this feature
    :return type: bool
    """
    return sum(np.asarray(x) == min(x)) >= 2


@set_property("fctype", "simple")
def has_duplicate(x):
    """
    Checks if any value in x occurs more than once

    :param x: the time series to calculate the feature of
    :type x: pandas.Series
    :return: the value of this feature
    :return type: bool
    """
    return len(x) != len(set(x))


@set_property("fctype", "simple")
@set_property("minimal", True)
def sum_values(x):
    """
    Calculates the sum over the time series values

    :param x: the time series to calculate the feature of
    :type x: pandas.Series
    :return: the value of this feature
    :return type: bool
    """
    return np.sum(x)


@set_property("fctype", "combiner")
def agg_autocorrelation(x, param):
    """
    Calculates the value of an aggregation function f_agg (e.g. var or mean) of the autocorrelation
    (Compare to http://en.wikipedia.org/wiki/Autocorrelation#Estimation), taken over different all possible lags
    (1 to length of x)

    .. math::

        \\frac{1}{n-1} \\sum_{l=1,\ldots, n} \\frac{1}{(n-l)\sigma^{2}} \\sum_{t=1}^{n-l}(X_{t}-\\mu )(X_{t+l}-\\mu)

    where :math:`n` is the length of the time series :math:`X_i`, :math:`\sigma^2` its variance and :math:`\mu` its
    mean.

    :param x: the time series to calculate the feature of
    :type x: pandas.Series
    :param param: contains dictionaries {"attr": x} with x str, name of a numpy function (e.g. mean, var, std, median),
                   the name of the aggregator function that is applied to the autocorrelations
    :type param: list
    :return: the value of this feature
    :return type: float
    """
    var = np.var(x)
    n = len(x)
    if abs(var) < 10**-10 or n == 1:
        a = 0
    else:
        a = acf(x, unbiased=True, fft=n > 1250)[1:]
    return [("f_agg_\"{}\"".format(config["f_agg"]), getattr(np, config["f_agg"])(a)) for config in param]


@set_property("fctype", "combiner")
def augmented_dickey_fuller(x, param):
    """
    The Augmented Dickey-Fuller test is a hypothesis test which checks whether a unit root is present in a time
    series sample. This feature calculator returns the value of the respective test statistic.

    See the statsmodels implementation for references and more details.

    :param x: the time series to calculate the feature of
    :type x: pandas.Series
    :param param: contains dictionaries {"attr": x} with x str, either "teststat", "pvalue" or "usedlag"
    :type param: list
    :return: the value of this feature
    :return type: float
    """
    res = None
    try:
        res = adfuller(x)
    except LinAlgError:
        res = np.NaN, np.NaN, np.NaN
    except ValueError:  # occurs if sample size is too small
        res = np.NaN, np.NaN, np.NaN

    return [("attr_{}".format(config["attr"]),
                  res[0] if config["attr"] == "teststat"
             else res[1] if config["attr"] == "pvalue"
             else res[2] if config["attr"] == "usedlag" else np.NaN)
            for config in param]


@set_property("fctype", "simple")
def abs_energy(x):
    """
    Returns the absolute energy of the time series which is the sum over the squared values

    .. math::

        E = \\sum_{i=1,\ldots, n} x_i^2

    :param x: the time series to calculate the feature of
    :type x: pandas.Series
    :return: the value of this feature
    :return type: float
    """
    x = np.asarray(x)
    return sum(x * x)


@set_property("fctype", "simple")
def mean_abs_change(x):
    """
    Returns the mean over the absolute differences between subsequent time series values which is

    .. math::

        \\frac{1}{n} \\sum_{i=1,\ldots, n-1} | x_{i+1} - x_{i}|


    :param x: the time series to calculate the feature of
    :type x: pandas.Series
    :return: the value of this feature
    :return type: float
    """
    return np.mean(abs(np.diff(x)))


@set_property("fctype", "simple")
def mean_change(x):
    """
    Returns the mean over the absolute differences between subsequent time series values which is

    .. math::

        \\frac{1}{n} \\sum_{i=1,\ldots, n-1}  x_{i+1} - x_{i}

    :param x: the time series to calculate the feature of
    :type x: pandas.Series
    :return: the value of this feature
    :return type: float
    """
    return np.mean(np.diff(x))


@set_property("fctype", "simple")
def mean_second_derivate_central(x):
    """
    Returns the mean value of a central approximation of the second derivative

    .. math::

        \\frac{1}{n} \\sum_{i=1,\ldots, n-1}  \\frac{1}{2} (x_{i+2} - 2 \\cdot x_{i+1} + x_i)

    :param x: the time series to calculate the feature of
    :type x: pandas.Series
    :return: the value of this feature
    :return type: float
    """

    diff = (np.roll(x, 1) - 2 * np.array(x) + np.roll(x, -1)) / 2.0
    return np.mean(diff[1:-1])


@set_property("fctype", "simple")
@set_property("minimal", True)
def median(x):
    """
    Returns the median of x

    :param x: the time series to calculate the feature of
    :type x: pandas.Series
    :return: the value of this feature
    :return type: float
    """
    return np.median(x)


@set_property("fctype", "simple")
@set_property("minimal", True)
def mean(x):
    """
    Returns the mean of x

    :param x: the time series to calculate the feature of
    :type x: pandas.Series
    :return: the value of this feature
    :return type: float
    """
    return np.mean(x)


@set_property("fctype", "simple")
@set_property("minimal", True)
def length(x):
    """
    Returns the length of x

    :param x: the time series to calculate the feature of
    :type x: pandas.Series
    :return: the value of this feature
    :return type: int
    """
    return len(x)


@set_property("fctype", "simple")
@set_property("minimal", True)
def standard_deviation(x):
    """
    Returns the standard deviation of x

    :param x: the time series to calculate the feature of
    :type x: pandas.Series
    :return: the value of this feature
    :return type: float
    """
    return np.std(x)


@set_property("fctype", "simple")
@set_property("minimal", True)
def variance(x):
    """
    Returns the variance of x

    :param x: the time series to calculate the feature of
    :type x: pandas.Series
    :return: the value of this feature
    :return type: float
    """
    return np.var(x)


@set_property("fctype", "simple")
def skewness(x):
    """
    Returns the sample skewness of x (calculated with the adjusted Fisher-Pearson standardized
    moment coefficient G1).

    :param x: the time series to calculate the feature of
    :type x: pandas.Series
    :return: the value of this feature
    :return type: float
    """
    x = pd.Series(x)
    return pd.Series.skew(x)


@set_property("fctype", "simple")
def kurtosis(x):
    """
    Returns the kurtosis of x (calculated with the adjusted Fisher-Pearson standardized
    moment coefficient G2).

    :param x: the time series to calculate the feature of
    :type x: pandas.Series
    :return: the value of this feature
    :return type: float
    """
    x = pd.Series(x)
    return pd.Series.kurtosis(x)


@set_property("fctype", "simple")
def absolute_sum_of_changes(x):
    """
    Returns the sum over the absolute value of consecutive changes in the series x

    .. math::

        \\sum_{i=1, \ldots, n-1} \\mid x_{i+1}- x_i \\mid

    :param x: the time series to calculate the feature of
    :type x: pandas.Series
    :return: the value of this feature
    :return type: float
    """
    return np.sum(abs(np.diff(x)))


@set_property("fctype", "simple")
def longest_strike_below_mean(x):
    """
    Returns the length of the longest consecutive subsequence in x that is smaller than the mean of x

    :param x: the time series to calculate the feature of
    :type x: pandas.Series
    :return: the value of this feature
    :return type: float
    """

    return max(_get_length_sequences_where(x <= np.mean(x))) if len(x) > 0 else 0


@set_property("fctype", "simple")
def longest_strike_above_mean(x):
    """
    Returns the length of the longest consecutive subsequence in x that is bigger than the mean of x

    :param x: the time series to calculate the feature of
    :type x: pandas.Series
    :return: the value of this feature
    :return type: float
    """

    return max(_get_length_sequences_where(x >= np.mean(x))) if len(x) > 0 else 0


@set_property("fctype", "simple")
def count_above_mean(x):
    """
    Returns the number of values in x that are higher than the mean of x

    :param x: the time series to calculate the feature of
    :type x: pandas.Series
    :return: the value of this feature
    :return type: float
    """

    x = np.asarray(x)
    m = np.mean(x)
    return np.where(x > m)[0].shape[0]


@set_property("fctype", "simple")
def count_below_mean(x):
    """
    Returns the number of values in x that are lower than the mean of x

    :param x: the time series to calculate the feature of
    :type x: pandas.Series
    :return: the value of this feature
    :return type: float
    """

    x = np.asarray(x)
    m = np.mean(x)
    return np.where(x < m)[0].shape[0]


@set_property("fctype", "simple")
def last_location_of_maximum(x):
    """
    Returns the relative last location of the maximum value of x.
    The position is calculated relatively to the length of x.

    :param x: the time series to calculate the feature of
    :type x: pandas.Series
    :return: the value of this feature
    :return type: float
    """
    x = np.asarray(x)
    return 1.0 - np.argmax(x[::-1]) / len(x) if len(x) > 0 else np.NaN


@set_property("fctype", "simple")
def first_location_of_maximum(x):
    """
    Returns the first location of the maximum value of x.
    The position is calculated relatively to the length of x.

    :param x: the time series to calculate the feature of
    :type x: pandas.Series
    :return: the value of this feature
    :return type: float
    """
    x = np.asarray(x)
    return np.argmax(x) / len(x) if len(x) > 0 else np.NaN


@set_property("fctype", "simple")
def last_location_of_minimum(x):
    """
    Returns the last location of the minimal value of x.
    The position is calculated relatively to the length of x.

    :param x: the time series to calculate the feature of
    :type x: pandas.Series
    :return: the value of this feature
    :return type: float
    """
    x = np.asarray(x)
    return 1.0 - np.argmin(x[::-1]) / len(x) if len(x) > 0 else np.NaN


@set_property("fctype", "simple")
def first_location_of_minimum(x):
    """
    Returns the first location of the minimal value of x.
    The position is calculated relatively to the length of x.

    :param x: the time series to calculate the feature of
    :type x: pandas.Series
    :return: the value of this feature
    :return type: float
    """
    x = np.asarray(x)
    return np.argmin(x) / len(x) if len(x) > 0 else np.NaN


@set_property("fctype", "simple")
def percentage_of_reoccurring_datapoints_to_all_datapoints(x):
    """
    Returns the percentage of unique values, that are present in the time series
    more than once.

        len(different values occurring more than once) / len(different values)

    This means the percentage is normalized to the number of unique values,
    in contrast to the percentage_of_reoccurring_values_to_all_values.

    :param x: the time series to calculate the feature of
    :type x: pandas.Series
    :return: the value of this feature
    :return type: float
    """

    unique, counts = np.unique(x, return_counts=True)
    return np.sum(counts > 1) / float(counts.shape[0])


@set_property("fctype", "simple")
def percentage_of_reoccurring_values_to_all_values(x):
    """
    Returns the ratio of unique values, that are present in the time series
    more than once.

        # of data points occurring more than once / # of all data points

    This means the ratio is normalized to the number of data points in the time series,
    in contrast to the percentage_of_reoccurring_datapoints_to_all_datapoints.

    :param x: the time series to calculate the feature of
    :type x: pandas.Series
    :return: the value of this feature
    :return type: float
    """
    x = pd.Series(x)

    if len(x) == 0:
        return np.nan

    value_counts = x.value_counts()
    return value_counts[value_counts > 1].sum() / len(x)


@set_property("fctype", "simple")
def sum_of_reoccurring_values(x):
    """
    Returns the sum of all values, that are present in the time series
    more than once.

    :param x: the time series to calculate the feature of
    :type x: pandas.Series
    :return: the value of this feature
    :return type: float
    """
    unique, counts = np.unique(x, return_counts=True)
    counts[counts < 2] = 0
    counts[counts > 1] = 1
    return np.sum(counts * unique)


@set_property("fctype", "simple")
def sum_of_reoccurring_data_points(x):
    """
    Returns the sum of all data points, that are present in the time series
    more than once.

    :param x: the time series to calculate the feature of
    :type x: pandas.Series
    :return: the value of this feature
    :return type: float
    """
    unique, counts = np.unique(x, return_counts=True)
    counts[counts < 2] = 0
    return np.sum(counts * unique)


@set_property("fctype", "simple")
def ratio_value_number_to_time_series_length(x):
    """
    Returns a factor which is 1 if all values in the time series occur only once,
    and below one if this is not the case.
    In principle, it just returns

        # unique values / # values

    :param x: the time series to calculate the feature of
    :type x: pandas.Series
    :return: the value of this feature
    :return type: float
    """

    if len(x) == 0:
        return np.nan

    return len(set(x))/len(x)


@set_property("fctype", "combiner")
def fft_coefficient(x, param):
    """
    Calculates the fourier coefficients of the one-dimensional discrete Fourier Transform for real input by fast
    fourier transformation algorithm

    .. math::
        A_k =  \\sum_{m=0}^{n-1} a_m \\exp \\left \\{ -2 \\pi i \\frac{m k}{n} \\right \\}, \\qquad k = 0,
        \\ldots , n-1.

    The resulting coefficients will be complex, this feature calculator can return the real part (attr=="real"),
    the imaginary part (attr=="imag), the absolute value (attr=""abs) and the angle in degrees (attr=="angle).

    :param x: the time series to calculate the feature of
    :type x: pandas.Series
    :param param: contains dictionaries {"coeff": x, "attr": s} with x int and x >= 0, s str and in ["real", "imag",
        "abs", "angle"]
    :type param: list
    :return: the different feature values
    :return type: pandas.Series
    """

    assert min([config["coeff"] for config in param]) >= 0, "Coefficients must be positive or zero."
    assert set([config["attr"] for config in param]) <= set(["imag", "real", "abs", "angle"]), \
        'Attribute must be "real", "imag", "angle" or "abs"'

    fft = np.fft.rfft(x)

    def complex_agg(x, agg):
        if agg == "real":
            return x.real
        elif agg == "imag":
            return x.imag
        elif agg == "abs":
            return np.abs(x)
        elif agg == "angle":
            return np.angle(x, deg=True)

    res = [complex_agg(fft[config["coeff"]], config["attr"]) if config["coeff"] < len(fft)
           else np.NaN for config in param]
    index = ['coeff_{}__attr_"{}"'.format(config["coeff"], config["attr"]) for config in param]
    return zip(index, res)


@set_property("fctype", "simple")
def number_peaks(x, n):
    """
    Calculates the number of peaks of at least support n in the time series x. A peak of support n is defined as a
    subsequence of x where a value occurs, which is bigger than its n neighbours to the left and to the right.

    Hence in the sequence

    >>> x = [3, 0, 0, 4, 0, 0, 13]

    4 is a peak of support 1 and 2 because in the subsequences

    >>> [0, 4, 0]
    >>> [0, 0, 4, 0, 0]

    4 is still the highest value. Here, 4 is not a peak of support 3 because 13 is the 3th neighbour to the right of 4
    and its bigger than 4.

    :param x: the time series to calculate the feature of
    :type x: pandas.Series
    :param n: the support of the peak
    :type n: int
    :return: the value of this feature
    :return type: float
    """
    x = np.asarray(x)
    x_reduced = x[n:-n]

    res = None
    for i in range(1, n + 1):
        result_first = (x_reduced > np.roll(x, i)[n:-n])

        if res is None:
            res = result_first
        else:
            res &= result_first

        res &= (x_reduced > np.roll(x, -i)[n:-n])
    return sum(res)


@set_property("fctype", "combiner")
def index_mass_quantile(x, param):
    """
    Those apply features calculate the relative index i where q% of the mass of the time series x lie left of i.
    For example for q = 50% this feature calculator will return the mass center of the time series

    :param x: the time series to calculate the feature of
    :type x: pandas.Series
    :param param: contains dictionaries {"q": x} with x float
    :type param: list
    :return: the different feature values
    :return type: pandas.Series
    """

    x = np.asarray(x)
    abs_x = np.abs(x)
    s = sum(abs_x)

    if s == 0:
        # all values in x are zero or it has length 0
        return [("q_{}".format(config["q"]), np.NaN) for config in param]
    else:
        # at least one value is not zero
        mass_centralized = np.cumsum(abs_x) / s
        return [("q_{}".format(config["q"]),
                (np.argmax(mass_centralized >= config["q"])+1)/len(x)) for config in param]


@set_property("fctype", "simple")
def number_cwt_peaks(x, n):
    """
    This feature calculator searches for different peaks in x. To do so, x is smoothed by a ricker wavelet and for
    widths ranging from 1 to n. This feature calculator returns the number of peaks that occur at enough width scales
    and with sufficiently high Signal-to-Noise-Ratio (SNR)

    :param x: the time series to calculate the feature of
    :type x: pandas.Series
    :param n: maximum width to consider
    :type n: int
    :return: the value of this feature
    :return type: int
    """
    return len(find_peaks_cwt(vector=x, widths=np.array(list(range(1, n + 1))), wavelet=ricker))


@set_property("fctype", "combiner")
def linear_trend(x, param):
    """
    Calculate a linear least-squares regression for the values of the time series versus the sequence from 0 to
    length of the time series minus one.
    This feature assumes the signal to be uniformly sampled. It will not use the time stamps to fit the model.
    The parameters control which of the characteristics are returned.

    Possible extracted attributes are "pvalue", "rvalue", "intercept", "slope", "stderr", see the documentation of
    linregress for more information.

    :param x: the time series to calculate the feature of
    :type x: pandas.Series
    :param param: contains dictionaries {"attr": x} with x an string, the attribute name of the regression model
    :type param: list
    :return: the different feature values
    :return type: pandas.Series
    """
    # todo: we could use the index of the DataFrame here

    linReg = linregress(range(len(x)), x)

    return [("attr_\"{}\"".format(config["attr"]), getattr(linReg, config["attr"]))
            for config in param]


@set_property("fctype", "combiner")
def cwt_coefficients(x, param):
    """
    Calculates a Continuous wavelet transform for the Ricker wavelet, also known as the "Mexican hat wavelet" which is
    defined by

    .. math::
        \\frac{2}{\\sqrt{3a} \\pi^{\\frac{1}{4}}} (1 - \\frac{x^2}{a^2}) exp(-\\frac{x^2}{2a^2})

    where :math:`a` is the width parameter of the wavelet function.

    This feature calculator takes three different parameter: widths, coeff and w. The feature calculater takes all the
    different widths arrays and then calculates the cwt one time for each different width array. Then the values for the
    different coefficient for coeff and width w are returned. (For each dic in param one feature is returned)

    :param x: the time series to calculate the feature of
    :type x: pandas.Series
    :param param: contains dictionaries {"widths":x, "coeff": y, "w": z} with x array of int and y,z int
    :type param: list
    :return: the different feature values
    :return type: pandas.Series
    """

    calculated_cwt = {}
    res = []
    indices = []

    for parameter_combination in param:
        widths = parameter_combination["widths"]
        w = parameter_combination["w"]
        coeff = parameter_combination["coeff"]

        if widths not in calculated_cwt:
            calculated_cwt[widths] = cwt(x, ricker, widths)

        calculated_cwt_for_widths = calculated_cwt[widths]

        indices += ["widths_{}__coeff_{}__w_{}".format(widths, coeff, w)]

        i = widths.index(w)
        if calculated_cwt_for_widths.shape[1] <= coeff:
            res += [np.NaN]
        else:
            res += [calculated_cwt_for_widths[i, coeff]]

    return zip(indices, res)


@set_property("fctype", "combiner")
def spkt_welch_density(x, param):
    """
    This feature calculator estimates the cross power spectral density of the time series x at different frequencies.
    To do so, the time series is first shifted from the time domain to the frequency domain.

    The feature calculators returns the power spectrum of the different frequencies.

    :param x: the time series to calculate the feature of
    :type x: pandas.Series
    :param param: contains dictionaries {"coeff": x} with x int
    :type param: list
    :return: the different feature values
    :return type: pandas.Series
    """

    freq, pxx = welch(x)
    coeff = [config["coeff"] for config in param]
    indices = ["coeff_{}".format(i) for i in coeff]

    if len(pxx) <= max(coeff):  # There are fewer data points in the time series than requested coefficients

        # filter coefficients that are not contained in pxx
        reduced_coeff = [coefficient for coefficient in coeff if len(pxx) > coefficient]
        not_calculated_coefficients = [coefficient for coefficient in coeff
                                       if coefficient not in reduced_coeff]

        # Fill up the rest of the requested coefficients with np.NaNs
        return zip(indices, list(pxx[reduced_coeff]) + [np.NaN] * len(not_calculated_coefficients))
    else:
        return zip(indices, pxx[coeff])


@set_property("fctype", "combiner")
def ar_coefficient(x, param):
    """
    This feature calculator fits the unconditional maximum likelihood
    of an autoregressive AR(k) process.
    The k parameter is the maximum lag of the process

    .. math::

        X_{t}=\\varphi_0 +\\sum _{{i=1}}^{k}\\varphi_{i}X_{{t-i}}+\\varepsilon_{t}

    For the configurations from param which should contain the maxlag "k" and such an AR process is calculated. Then
    the coefficients :math:`\\varphi_{i}` whose index :math:`i` contained from "coeff" are returned.

    :param x: the time series to calculate the feature of
    :type x: pandas.Series
    :param param: contains dictionaries {"coeff": x, "k": y} with x,y int
    :type param: list
    :return x: the different feature values
    :return type: pandas.Series
    """
    calculated_ar_params = {}

    x_as_list = list(x)
    calculated_AR = AR(x_as_list)

    res = {}

    for parameter_combination in param:
        k = parameter_combination["k"]
        p = parameter_combination["coeff"]

        column_name = "k_{}__coeff_{}".format(k, p)

        if k not in calculated_ar_params:
            try:
                calculated_ar_params[k] = calculated_AR.fit(maxlag=k, solver="mle").params
            except (LinAlgError, ValueError):
                calculated_ar_params[k] = [np.NaN]*k

        mod = calculated_ar_params[k]

        if p <= k:
            try:
                res[column_name] = mod[p]
            except IndexError:
                res[column_name] = 0
        else:
            res[column_name] = np.NaN

    return [(key, value) for key, value in res.items()]


@set_property("fctype", "simple")
def change_quantiles(x, ql, qh, isabs, f_agg):
    """
    First fixes a corridor given by the quantiles ql and qh of the distribution of x.
    Then calculates the average, absolute value of consecutive changes of the series x inside this corridor.

    Think about selecting a corridor on the
    y-Axis and only calculating the mean of the absolute change of the time series inside this corridor.

    :param x: the time series to calculate the feature of
    :type x: pandas.Series
    :param ql: the lower quantile of the corridor
    :type ql: float
    :param qh: the higher quantile of the corridor
    :type qh: float
    :param isabs: should the absolute differences be taken?
    :type isabs: bool
    :param f_agg: the aggregator function that is applied to the differences in the bin
    :type f_agg: str, name of a numpy function (e.g. mean, var, std, median)

    :return: the value of this feature
    :return type: float
    """
    x = np.asarray(x)

    if ql >= qh:
        ValueError("ql={} should be lower than qh={}".format(ql, qh))

    div = np.diff(x)
    if isabs:
        div = np.abs(div)
    # All values that originate from the corridor between the quantiles ql and qh will have the category 0,
    # other will be np.NaN
    try:
        bin_cat = pd.qcut(x, [ql, qh], labels=False)
        bin_cat_0 = bin_cat == 0
    except ValueError:  # Occurs when ql are qh effectively equal, e.g. x is not long enough or is too categorical
        return 0
    # We only count changes that start and end inside the corridor
    ind = (bin_cat_0 * np.roll(bin_cat_0, 1))[1:]
    if sum(ind) == 0:
        return 0
    else:
        ind_inside_corridor = np.where(ind == 1)
        aggregator = getattr(np, f_agg)
        return aggregator(div[ind_inside_corridor])



@set_property("fctype", "simple")
def time_reversal_asymmetry_statistic(x, lag):
    """
    This function calculates the value of

    .. math::

        \\frac{1}{n-2lag} \sum_{i=0}^{n-2lag} x_{i + 2 \cdot lag}^2 \cdot x_{i + lag} - x_{i + lag} \cdot  x_{i}^2

    which is

    .. math::

        \\mathbb{E}[L^2(X)^2 \cdot L(X) - L(X) \cdot X^2]

    where :math:`\\mathbb{E}` is the mean and :math:`L` is the lag operator. It was proposed in [1] as a
    promising feature to extract from time series.

    .. rubric:: References

    |  [1] Fulcher, B.D., Jones, N.S. (2014).
    |  Highly comparative feature-based time-series classification.
    |  Knowledge and Data Engineering, IEEE Transactions on 26, 3026–3037.

    :param x: the time series to calculate the feature of
    :type x: pandas.Series
    :param lag: the lag that should be used in the calculation of the feature
    :type lag: int
    :return: the value of this feature
    :return type: float
    """
    n = len(x)
    x = np.asarray(x)
    if 2 * lag >= n:
        return 0
    else:
        return np.mean((np.roll(x, 2 * -lag) * np.roll(x, 2 * -lag) * np.roll(x, -lag) -
                        np.roll(x, -lag) * x * x)[0:(n - 2 * lag)])


@set_property("fctype", "simple")
def c3(x, lag):
    """
    This function calculates the value of

    .. math::

        \\frac{1}{n-2lag} \sum_{i=0}^{n-2lag} x_{i + 2 \cdot lag}^2 \cdot x_{i + lag} \cdot x_{i}

    which is

    .. math::

        \\mathbb{E}[L^2(X)^2 \cdot L(X) \cdot X]

    where :math:`\\mathbb{E}` is the mean and :math:`L` is the lag operator. It was proposed in [1] as a measure of
    non linearity in the time series.

    .. rubric:: References

    |  [1] Schreiber, T. and Schmitz, A. (1997).
    |  Discrimination power of measures for nonlinearity in a time series
    |  PHYSICAL REVIEW E, VOLUME 55, NUMBER 5

    :param x: the time series to calculate the feature of
    :type x: pandas.Series
    :param lag: the lag that should be used in the calculation of the feature
    :type lag: int
    :return: the value of this feature
    :return type: float
    """
    n = len(x)
    x = np.asarray(x)
    if 2 * lag >= n:
        return 0
    else:
        return np.mean((np.roll(x, 2 * -lag) * np.roll(x, -lag) * x)[0:(n - 2 * lag)])


@set_property("fctype", "simple")
def binned_entropy(x, max_bins):
    """
    First bins the values of x into max_bins equidistant bins.
    Then calculates the value of

    .. math::

        - \\sum_{k=0}^{min(max\\_bins, len(x))} p_k log(p_k) \\cdot \\mathbf{1}_{(p_k > 0)}

    where :math:`p_k` is the percentage of samples in bin :math:`k`.

    :param x: the time series to calculate the feature of
    :type x: pandas.Series
    :param max_bins: the maximal number of bins
    :type max_bins: int
    :return: the value of this feature
    :return type: float
    """
    hist, bin_edges = np.histogram(x, bins=max_bins)
    probs = hist / len(x)
    return - np.sum(p * np.math.log(p) for p in probs if p != 0)

# todo - include latex formula
# todo - check if vectorizable
@set_property("high_comp_cost", True)
@set_property("fctype", "simple")
def sample_entropy(x):
    """
    Calculate and return sample entropy of x.
<<<<<<< HEAD

    .. rubric:: References

    |  [1] http://en.wikipedia.org/wiki/Sample_Entropy
    |  [2] https://www.ncbi.nlm.nih.gov/pubmed/10843903?dopt=Abstract
    
=======
    References:
    ----------
    [1] http://en.wikipedia.org/wiki/Sample_Entropy
    [2] https://www.ncbi.nlm.nih.gov/pubmed/10843903?dopt=Abstract

>>>>>>> cad920e0
    :param x: the time series to calculate the feature of
    :type x: pandas.Series
    :param tolerance: normalization factor; equivalent to the common practice of expressing the tolerance as r times \
    the standard deviation
    :type tolerance: float
    :return: the value of this feature
    :return type: float
    """
    x = np.array(x)

    sample_length = 1 # number of sequential points of the time series
    tolerance = 0.2 * np.std(x) # 0.2 is a common value for r - why?

    n = len(x)
    prev = np.zeros(n)
    curr = np.zeros(n)
    A = np.zeros((1, 1))  # number of matches for m = [1,...,template_length - 1]
    B = np.zeros((1, 1))  # number of matches for m = [1,...,template_length]

    for i in range(n - 1):
        nj = n - i - 1
        ts1 = x[i]
        for jj in range(nj):
            j = jj + i + 1
            if abs(x[j] - ts1) < tolerance:  # distance between two vectors
                curr[jj] = prev[jj] + 1
                temp_ts_length = min(sample_length, curr[jj])
                for m in range(int(temp_ts_length)):
                    A[m] += 1
                    if j < n - 1:
                        B[m] += 1
            else:
                curr[jj] = 0
        for j in range(nj):
            prev[j] = curr[j]

    N = n * (n - 1) / 2
    B = np.vstack(([N], B[0]))

    # sample entropy = -1 * (log (A/B))
    similarity_ratio = A / B
    se = -1 * np.log(similarity_ratio)
    se = np.reshape(se, -1)
    return se[0]


@set_property("fctype", "simple")
def autocorrelation(x, lag):
    """
    Calculates the autocorrelation of the specified lag, according to the formula [1]

    .. math::

        \\frac{1}{(n-l)\sigma^{2}} \\sum_{t=1}^{n-l}(X_{t}-\\mu )(X_{t+l}-\\mu)

    where :math:`n` is the length of the time series :math:`X_i`, :math:`\sigma^2` its variance and :math:`\mu` its
    mean. `l` denotes the lag.

    .. rubric:: References

    [1] https://en.wikipedia.org/wiki/Autocorrelation#Estimation

    :param x: the time series to calculate the feature of
    :type x: pandas.Series
    :param lag: the lag
    :type lag: int
    :return: the value of this feature
    :return type: float
    """
    # This is important: If a series is passed, the product below is calculated
    # based on the index, which corresponds to squaring the series.
    if type(x) is pd.Series:
        x = x.values
    if len(x) < lag:
        return np.nan
    # Slice the relevant subseries based on the lag
    y1 = x[:(len(x)-lag)]
    y2 = x[lag:]
    # Subtract the mean of the whole series x
    x_mean = np.mean(x)
    # The result is sometimes referred to as "covariation"
    sum_product = np.sum((y1-x_mean)*(y2-x_mean))
    # Return the normalized unbiased covariance
    return sum_product / ((len(x) - lag) * np.var(x))


@set_property("fctype", "simple")
def quantile(x, q):
    """
    Calculates the q quantile of x. This is the value of x greater than q% of the ordered values from x.

    :param x: the time series to calculate the feature of
    :type x: pandas.Series
    :param q: the quantile to calculate
    :type q: float
    :return: the value of this feature
    :return type: float
    """
    x = pd.Series(x)
    return pd.Series.quantile(x, q)


@set_property("fctype", "simple")
def number_crossing_m(x, m):
    """
    Calculates the number of crossings of x on m. A crossing is defined as two sequential values where the first value
    is lower than m and the next is greater, or vice-versa. If you set m to zero, you will get the number of zero
    crossings.

    :param x: the time series to calculate the feature of
    :type x: pandas.Series
    :param m: the threshold for the crossing
    :type m: float
    :return: the value of this feature
    :return type: float
    """
    x = np.asarray(x)
    x = x[x != m]
    return sum(np.abs(np.diff(np.sign(x - m))))/2


@set_property("fctype", "simple")
@set_property("minimal", True)
def maximum(x):
    """
    Calculates the highest value of the time series x.

    :param x: the time series to calculate the feature of
    :type x: pandas.Series
    :return: the value of this feature
    :return type: float
    """
    return max(x)


@set_property("fctype", "simple")
@set_property("minimal", True)
def minimum(x):
    """
    Calculates the lowest value of the time series x.

    :param x: the time series to calculate the feature of
    :type x: pandas.Series
    :return: the value of this feature
    :return type: float
    """
    return min(x)


@set_property("fctype", "simple")
def value_count(x, value):
    """
    Count occurrences of `value` in time series x.

    :param x: the time series to calculate the feature of
    :type x: pandas.Series
    :param value: the value to be counted
    :type value: int or float
    :return: the count
    :rtype: int
    """
    if np.isnan(value):
        return np.isnan(x).sum()
    else:
        return x[x == value].shape[0]


@set_property("fctype", "simple")
def range_count(x, min, max):
    """
    Count observed values within the interval [min, max).

    :param x: the time series to calculate the feature of
    :type x: pandas.Series
    :param min: the inclusive lower bound of the range
    :type min: int or float
    :param max: the exclusive upper bound of the range
    :type max: int or float
    :return: the count of values within the range
    :rtype: int
    """
    return np.sum((x >= min) & (x < max))


@set_property("fctype", "simple")
@set_property("high_comp_cost", True)
def approximate_entropy(x, m, r):
    """
    Implements a vectorized Approximate entropy algorithm.

        https://en.wikipedia.org/wiki/Approximate_entropy

    For short time-series this method is highly dependent on the parameters,
    but should be stable for N > 2000, see:

        Yentes et al. (2012) -
        *The Appropriate Use of Approximate Entropy and Sample Entropy with Short Data Sets*


    Other shortcomings and alternatives discussed in:

        Richman & Moorman (2000) -
        *Physiological time-series analysis using approximate entropy and sample entropy*

    :param x: the time series to calculate the feature of
    :type x: pandas.Series
    :param m: Length of compared run of data
    :type m: int
    :param r: Filtering level, must be positive
    :type r: float

    :return: Approximate entropy
    :return type: float
    """
    x = np.asarray(x)
    N = len(x)
    r *= np.std(x)
    if r < 0:
        raise ValueError("Parameter r must be positive.")
    if N <= m+1:
        return 0

    def _phi(m):
        x_re = np.array([x[i:i+m] for i in range(N - m + 1)])
        C = np.sum(np.max(np.abs(x_re[:, np.newaxis] - x_re[np.newaxis, :]),
                          axis=2) <= r, axis=0) / (N-m+1)
        return np.sum(np.log(C)) / (N - m + 1.0)

    return np.abs(_phi(m) - _phi(m + 1))


@set_property("fctype", "combiner")
def friedrich_coefficients(x, param):
    """
    Coefficients of polynomial :math:`h(x)`, which has been fitted to
    the deterministic dynamics of Langevin model

    .. math::
        \dot{x}(t) = h(x(t)) + \mathcal{N}(0,R)

    as described by [1].

    For short time-series this method is highly dependent on the parameters.

    .. rubric:: References

    |  [1] Friedrich et al. (2000): Physics Letters A 271, p. 217-222
    |  *Extracting model equations from experimental data*

    :param x: the time series to calculate the feature of
    :type x: pandas.Series
    :param c: the time series name
    :type c: str
    :param param: contains dictionaries {"coeff": x} with x int and x >= 0
    :type param: list
    :return: the different feature values
    :return type: pandas.Series
    """
    coefficients = set([config["coeff"] for config in param])
    for coeff in coefficients:
        if coeff < 0:
            raise ValueError("Coefficients must be positive or zero.")

    m = param[0]['m']
    r = param[0]['r']

    coeff = _estimate_friedrich_coefficients(x, m, r)
    indices = ["m_{}__r_{}__coeff_{}".format(m, r, q) for q in range(m, -1, -1)]

    return zip(indices, coeff)


@set_property("fctype", "simple")
def max_langevin_fixed_point(x, r, m):
    """
    Largest fixed point of dynamics  :math:argmax_x {h(x)=0}` estimated from polynomial :math:`h(x)`,
    which has been fitted to the deterministic dynamics of Langevin model

    .. math::
        \dot(x)(t) = h(x(t)) + R \mathcal(N)(0,1)

    as described by

        Friedrich et al. (2000): Physics Letters A 271, p. 217-222
        *Extracting model equations from experimental data*

    For short time-series this method is highly dependent on the parameters.

    :param x: the time series to calculate the feature of
    :type x: pandas.Series
    :param m: order of polynom to fit for estimating fixed points of dynamics
    :type m: int
    :param r: number of quantils to use for averaging
    :type r: float

    :return: Largest fixed point of deterministic dynamics
    :return type: float
    """

    coeff = _estimate_friedrich_coefficients(x, m, r)

    try:
        max_fixed_point = np.max(np.real(np.roots(coeff)))
    except (np.linalg.LinAlgError, ValueError):
        return np.nan

    return max_fixed_point


@set_property("fctype", "combiner")
def agg_linear_trend(x, param):
    """
    Calculates a linear least-squares regression for values of the time series that were aggregated over chunks versus
    the sequence from 0 up to the number of chunks minus one.

    This feature assumes the signal to be uniformly sampled. It will not use the time stamps to fit the model.

    The parameters attr controls which of the characteristics are returned. Possible extracted attributes are "pvalue",
    "rvalue", "intercept", "slope", "stderr", see the documentation of linregress for more information.

    The chunksize is regulated by "chunk_len". It specifies how many time series values are in each chunk.

    Further, the aggregation function is controlled by "f_agg", which can use "max", "min" or , "mean", "median"

    :param x: the time series to calculate the feature of
    :type x: pandas.Series
    :param param: contains dictionaries {"attr": x, "chunk_len": l, "f_agg": f} with x, f an string and l an int
    :type param: list
    :return: the different feature values
    :return type: pandas.Series
    """
    # todo: we could use the index of the DataFrame here

    calculated_agg = {}
    res_data = []
    res_index = []

    for parameter_combination in param:

        chunk_len = parameter_combination["chunk_len"]
        f_agg = parameter_combination["f_agg"]

        aggregate_result = _aggregate_on_chunks(x, f_agg, chunk_len)
        if f_agg not in calculated_agg or chunk_len not in calculated_agg[f_agg]:
            if chunk_len >= len(x):
                calculated_agg[f_agg] = {chunk_len: np.NaN}
            else:
                lin_reg_result = linregress(range(len(aggregate_result)), aggregate_result)
                calculated_agg[f_agg] = {chunk_len: lin_reg_result}

        attr = parameter_combination["attr"]

        if chunk_len >= len(x):
            res_data.append(np.NaN)
        else:
            res_data.append(getattr(calculated_agg[f_agg][chunk_len], attr))

        res_index.append("f_agg_\"{}\"__chunk_len_{}__attr_\"{}\"".format(f_agg, chunk_len, attr))

    return zip(res_index, res_data)


@set_property("fctype", "combiner")
def energy_ratio_by_chunks(x, param):
    """
    Calculates the sum of squares of chunk i out of N chunks expressed as a ratio with the sum of squares over the whole
    series

    Takes as input parameters the number num_segments of segments to divide the series into and segment_focus
    which is the segment number (starting at zero) to return a feature on.

    Note that the answer for num_segments=1 is a trivial "1" but we handle this scenario
    in case somebody calls it. Sum of the ratios should be 1.0.

    Returns an error for N <= 0

    :param x: the time series to calculate the feature of
    :type x: pandas.Series
    :param param: contains dictionaries {"num_segments": N, "segment_focus": i} with N, i both ints
    :return: the feature values
    :return type: list of tuples (index, data)
    """

    res_data = []
    res_index = []
    full_series_energy = np.sum(x ** 2)

    for parameter_combination in param:
        num_segments = parameter_combination["num_segments"]
        segment_focus = parameter_combination["segment_focus"]
        assert segment_focus < num_segments

        segment_length = len(x)//num_segments
        start = segment_focus*segment_length
        end = min((segment_focus+1)*segment_length, len(x))
        res_data.append(np.sum(x[start:end]**2.0)/full_series_energy)
        res_index.append("num_segments_{}__segment_focus_{}".format(num_segments, segment_focus))

    return list(zip(res_index, res_data)) # Materialize as list for Python 3 compatibility with name handling<|MERGE_RESOLUTION|>--- conflicted
+++ resolved
@@ -1178,20 +1178,12 @@
 def sample_entropy(x):
     """
     Calculate and return sample entropy of x.
-<<<<<<< HEAD
 
     .. rubric:: References
 
     |  [1] http://en.wikipedia.org/wiki/Sample_Entropy
     |  [2] https://www.ncbi.nlm.nih.gov/pubmed/10843903?dopt=Abstract
     
-=======
-    References:
-    ----------
-    [1] http://en.wikipedia.org/wiki/Sample_Entropy
-    [2] https://www.ncbi.nlm.nih.gov/pubmed/10843903?dopt=Abstract
-
->>>>>>> cad920e0
     :param x: the time series to calculate the feature of
     :type x: pandas.Series
     :param tolerance: normalization factor; equivalent to the common practice of expressing the tolerance as r times \
