# -*- coding: utf-8 -*-
# This file as well as the whole tsfresh package are licenced under the MIT licence (see the LICENCE.txt)
# Maximilian Christ (maximilianchrist.com), Blue Yonder Gmbh, 2016
"""
This module contains the feature calculators that take time series as input and calculate the values of the feature.
There are two types of features:

1. feature calculators which calculate a single number (simple)
2. feature calculators which calculate a bunch of features for a list of parameters at once,
   to use e.g. cached results (combiner). They return a list of (key, value) pairs for each input parameter.

They are specified using the "fctype" parameter of each feature calculator, which is added using the
set_property function. Only functions in this python module, which have a parameter called  "fctype" are
seen by tsfresh as a feature calculator. Others will not be calculated.
"""

import itertools
import warnings
from builtins import range

import numpy as np
import pandas as pd
from numpy.linalg import LinAlgError
from scipy.signal import cwt, find_peaks_cwt, ricker, welch
from scipy.stats import linregress
from statsmodels.tools.sm_exceptions import MissingDataError
from statsmodels.tsa.ar_model import AR
from statsmodels.tsa.stattools import acf, adfuller, pacf

# todo: make sure '_' works in parameter names in all cases, add a warning if not


def _roll(a, shift):
    """
    Roll 1D array elements. Improves the performance of numpy.roll() by reducing the overhead introduced from the 
    flexibility of the numpy.roll() method such as the support for rolling over multiple dimensions. 
    
    Elements that roll beyond the last position are re-introduced at the beginning. Similarly, elements that roll
    back beyond the first position are re-introduced at the end (with negative shift).
    
    Examples
    --------
    >>> x = np.array([0, 1, 2, 3, 4, 5, 6, 7, 8, 9])
    >>> _roll(x, shift=2)
    >>> array([8, 9, 0, 1, 2, 3, 4, 5, 6, 7])
    
    >>> x = np.array([0, 1, 2, 3, 4, 5, 6, 7, 8, 9])
    >>> _roll(x, shift=-2)
    >>> array([2, 3, 4, 5, 6, 7, 8, 9, 0, 1])
    
    >>> x = np.array([0, 1, 2, 3, 4, 5, 6, 7, 8, 9])
    >>> _roll(x, shift=12)
    >>> array([8, 9, 0, 1, 2, 3, 4, 5, 6, 7])
    
    Benchmark
    ---------
    >>> x = np.array([0, 1, 2, 3, 4, 5, 6, 7, 8, 9])
    >>> %timeit _roll(x, shift=2)
    >>> 1.89 µs ± 341 ns per loop (mean ± std. dev. of 7 runs, 100000 loops each)
    
    >>> x = np.array([0, 1, 2, 3, 4, 5, 6, 7, 8, 9])
    >>> %timeit np.roll(x, shift=2)
    >>> 11.4 µs ± 776 ns per loop (mean ± std. dev. of 7 runs, 100000 loops each)
    
    :param a: the input array
    :type a: array_like
    :param shift: the number of places by which elements are shifted
    :type shift: int

    :return: shifted array with the same shape as a
    :return type: ndarray
    """
    if not isinstance(a, np.ndarray):
        a = np.asarray(a)
    idx = shift % len(a)
    return np.concatenate([a[-idx:], a[:-idx]])


def _get_length_sequences_where(x):
    """
    This method calculates the length of all sub-sequences where the array x is either True or 1.

    Examples
    --------
    >>> x = [0,1,0,0,1,1,1,0,0,1,0,1,1]
    >>> _get_length_sequences_where(x)
    >>> [1, 3, 1, 2]

    >>> x = [0,True,0,0,True,True,True,0,0,True,0,True,True]
    >>> _get_length_sequences_where(x)
    >>> [1, 3, 1, 2]

    >>> x = [0,True,0,0,1,True,1,0,0,True,0,1,True]
    >>> _get_length_sequences_where(x)
    >>> [1, 3, 1, 2]

    :param x: An iterable containing only 1, True, 0 and False values
    :return: A list with the length of all sub-sequences where the array is either True or False. If no ones or Trues
    contained, the list [0] is returned.
    """
    if len(x) == 0:
        return [0]
    else:
        res = [len(list(group)) for value, group in itertools.groupby(x) if value == 1]
        return res if len(res) > 0 else [0]


def _estimate_friedrich_coefficients(x, m, r):
    r"""
    Coefficients of polynomial :math:`h(x)`, which has been fitted to
    the deterministic dynamics of Langevin model
    .. math::
        \\dot{x}(t) = h(x(t)) + \\mathcal{N}(0,R)

    As described by

        Friedrich et al. (2000): Physics Letters A 271, p. 217-222
        *Extracting model equations from experimental data*

    For short time-series this method is highly dependent on the parameters.

    :param x: the time series to calculate the feature of
    :type x: numpy.ndarray
    :param m: order of polynom to fit for estimating fixed points of dynamics
    :type m: int
    :param r: number of quantils to use for averaging
    :type r: float

    :return: coefficients of polynomial of deterministic dynamics
    :return type: ndarray
    """
    assert m > 0, "Order of polynomial need to be positive integer, found {}".format(m)

    df = pd.DataFrame({'signal': x[:-1], 'delta': np.diff(x)})
    try:
        df['quantiles'] = pd.qcut(df.signal, r)
    except ValueError:
        return [np.NaN] * (m + 1)

    quantiles = df.groupby('quantiles')

    result = pd.DataFrame({'x_mean': quantiles.signal.mean(), 'y_mean': quantiles.delta.mean()})
    result.dropna(inplace=True)

    try:
        return np.polyfit(result.x_mean, result.y_mean, deg=m)
    except (np.linalg.LinAlgError, ValueError):
        return [np.NaN] * (m + 1)


def _aggregate_on_chunks(x, f_agg, chunk_len):
    """
    Takes the time series x and constructs a lower sampled version of it by applying the aggregation function f_agg on
    consecutive chunks of length chunk_len

    :param x: the time series to calculate the aggregation of
    :type x: numpy.ndarray
    :param f_agg: The name of the aggregation function that should be an attribute of the pandas.Series
    :type f_agg: str
    :param chunk_len: The size of the chunks where to aggregate the time series
    :type chunk_len: int
    :return: A list of the aggregation function over the chunks
    :return type: list
    """
    return [getattr(x[i * chunk_len: (i + 1) * chunk_len], f_agg)() for i in range(int(np.ceil(len(x) / chunk_len)))]


def set_property(key, value):
    """
    This method returns a decorator that sets the property key of the function to value
    """
    def decorate_func(func):
        setattr(func, key, value)
        if func.__doc__ and key == "fctype":
            func.__doc__ = func.__doc__ + "\n\n    *This function is of type: " + value + "*\n"
        return func
    return decorate_func


@set_property("fctype", "simple")
def variance_larger_than_standard_deviation(x):
    """
    Boolean variable denoting if the variance of x is greater than its standard deviation. Is equal to variance of x
    being larger than 1

    :param x: the time series to calculate the feature of
    :type x: numpy.ndarray
    :return: the value of this feature
    :return type: bool
    """
    y = np.var(x)
    return y > np.sqrt(y)


@set_property("fctype", "simple")
def ratio_beyond_r_sigma(x, r):
    """
    Ratio of values that are more than r*std(x) (so r sigma) away from the mean of x.

    :param x: the time series to calculate the feature of
    :type x: iterable
    :return: the value of this feature
    :return type: float
    """
    if not isinstance(x, (np.ndarray, pd.Series)):
        x = np.asarray(x)
    return np.sum(np.abs(x - np.mean(x)) > r * np.std(x))/x.size


@set_property("fctype", "simple")
def large_standard_deviation(x, r):
    """
    Boolean variable denoting if the standard dev of x is higher
    than 'r' times the range = difference between max and min of x.
    Hence it checks if

    .. math::

        std(x) > r * (max(X)-min(X))

    According to a rule of the thumb, the standard deviation should be a forth of the range of the values.

    :param x: the time series to calculate the feature of
    :type x: numpy.ndarray
    :param r: the percentage of the range to compare with
    :type r: float
    :return: the value of this feature
    :return type: bool
    """
    if not isinstance(x, (np.ndarray, pd.Series)):
        x = np.asarray(x)
    return np.std(x) > (r * (np.max(x) - np.min(x)))


@set_property("fctype", "combiner")
def symmetry_looking(x, param):
    """
    Boolean variable denoting if the distribution of x *looks symmetric*. This is the case if

    .. math::

        | mean(X)-median(X)| < r * (max(X)-min(X))

    :param x: the time series to calculate the feature of
    :type x: numpy.ndarray
    :param r: the percentage of the range to compare with
    :type r: float
    :return: the value of this feature
    :return type: bool
    """
    if not isinstance(x, (np.ndarray, pd.Series)):
        x = np.asarray(x)
    mean_median_difference = np.abs(np.mean(x) - np.median(x))
    max_min_difference = np.max(x) - np.min(x)
    return [("r_{}".format(r["r"]), mean_median_difference < (r["r"] * max_min_difference))
            for r in param]


@set_property("fctype", "simple")
def has_duplicate_max(x):
    """
    Checks if the maximum value of x is observed more than once

    :param x: the time series to calculate the feature of
    :type x: numpy.ndarray
    :return: the value of this feature
    :return type: bool
    """
    if not isinstance(x, (np.ndarray, pd.Series)):
        x = np.asarray(x)
    return np.sum(x == np.max(x)) >= 2


@set_property("fctype", "simple")
def has_duplicate_min(x):
    """
    Checks if the minimal value of x is observed more than once

    :param x: the time series to calculate the feature of
    :type x: numpy.ndarray
    :return: the value of this feature
    :return type: bool
    """
    if not isinstance(x, (np.ndarray, pd.Series)):
        x = np.asarray(x)
    return np.sum(x == np.min(x)) >= 2


@set_property("fctype", "simple")
def has_duplicate(x):
    """
    Checks if any value in x occurs more than once

    :param x: the time series to calculate the feature of
    :type x: numpy.ndarray
    :return: the value of this feature
    :return type: bool
    """
    if not isinstance(x, (np.ndarray, pd.Series)):
        x = np.asarray(x)
    return x.size != np.unique(x).size


@set_property("fctype", "simple")
@set_property("minimal", True)
def sum_values(x):
    """
    Calculates the sum over the time series values

    :param x: the time series to calculate the feature of
    :type x: numpy.ndarray
    :return: the value of this feature
    :return type: float
    """
    if len(x) == 0:
        return 0

    return np.sum(x)


@set_property("fctype", "combiner")
def agg_autocorrelation(x, param):
    r"""
    Calculates the value of an aggregation function :math:`f_{agg}` (e.g. the variance or the mean) over the
    autocorrelation :math:`R(l)` for different lags. The autocorrelation :math:`R(l)` for lag :math:`l` is defined as

    .. math::

        R(l) = \\frac{1}{(n-l)\\sigma^{2}} \\sum_{t=1}^{n-l}(X_{t}-\\mu )(X_{t+l}-\\mu)

    where :math:`X_i` are the values of the time series, :math:`n` its length. Finally, :math:`\\sigma^2` and
    :math:`\\mu` are estimators for its variance and mean
    (See `Estimation of the Autocorrelation function <http://en.wikipedia.org/wiki/Autocorrelation#Estimation>`_).

    The :math:`R(l)` for different lags :math:`l` form a vector. This feature calculator applies the aggregation
    function :math:`f_{agg}` to this vector and returns

    .. math::

        f_{agg} \\left( R(1), \\ldots, R(m)\\right) \\quad \\text{for} \\quad m = max(n, maxlag).

    Here :math:`maxlag` is the second parameter passed to this function.

    :param x: the time series to calculate the feature of
    :type x: numpy.ndarray
    :param param: contains dictionaries {"f_agg": x, "maxlag", n} with x str, the name of a numpy function
                  (e.g. "mean", "var", "std", "median"), its the name of the aggregator function that is applied to the
                  autocorrelations. Further, n is an int and the maximal number of lags to consider.
    :type param: list
    :return: the value of this feature
    :return type: float
    """
    # if the time series is longer than the following threshold, we use fft to calculate the acf
    THRESHOLD_TO_USE_FFT = 1250
    var = np.var(x)
    n = len(x)
    max_maxlag = max([config["maxlag"] for config in param])

    if np.abs(var) < 10**-10 or n == 1:
        a = [0] * len(x)
    else:
        a = acf(x, unbiased=True, fft=n > THRESHOLD_TO_USE_FFT, nlags=max_maxlag)[1:]
    return [("f_agg_\"{}\"__maxlag_{}".format(config["f_agg"], config["maxlag"]),
             getattr(np, config["f_agg"])(a[:int(config["maxlag"])])) for config in param]


@set_property("fctype", "combiner")
def partial_autocorrelation(x, param):
    """
    Calculates the value of the partial autocorrelation function at the given lag. The lag `k` partial autocorrelation
    of a time series :math:`\\lbrace x_t, t = 1 \\ldots T \\rbrace` equals the partial correlation of :math:`x_t` and
    :math:`x_{t-k}`, adjusted for the intermediate variables
    :math:`\\lbrace x_{t-1}, \\ldots, x_{t-k+1} \\rbrace` ([1]).
    Following [2], it can be defined as

    .. math::

        \\alpha_k = \\frac{ Cov(x_t, x_{t-k} | x_{t-1}, \\ldots, x_{t-k+1})}
        {\\sqrt{ Var(x_t | x_{t-1}, \\ldots, x_{t-k+1}) Var(x_{t-k} | x_{t-1}, \\ldots, x_{t-k+1} )}}

    with (a) :math:`x_t = f(x_{t-1}, \\ldots, x_{t-k+1})` and (b) :math:`x_{t-k} = f(x_{t-1}, \\ldots, x_{t-k+1})`
    being AR(k-1) models that can be fitted by OLS. Be aware that in (a), the regression is done on past values to
    predict :math:`x_t` whereas in (b), future values are used to calculate the past value :math:`x_{t-k}`.
    It is said in [1] that "for an AR(p), the partial autocorrelations [ :math:`\\alpha_k` ] will be nonzero for `k<=p`
    and zero for `k>p`."
    With this property, it is used to determine the lag of an AR-Process.

    .. rubric:: References

    |  [1] Box, G. E., Jenkins, G. M., Reinsel, G. C., & Ljung, G. M. (2015).
    |  Time series analysis: forecasting and control. John Wiley & Sons.
    |  [2] https://onlinecourses.science.psu.edu/stat510/node/62

    :param x: the time series to calculate the feature of
    :type x: numpy.ndarray
    :param param: contains dictionaries {"lag": val} with int val indicating the lag to be returned
    :type param: list
    :return: the value of this feature
    :return type: float
    """
    # Check the difference between demanded lags by param and possible lags to calculate (depends on len(x))
    max_demanded_lag = max([lag["lag"] for lag in param])
    n = len(x)

    # Check if list is too short to make calculations
    if n <= 1:
        pacf_coeffs = [np.nan] * (max_demanded_lag + 1)
    else:
        if (n <= max_demanded_lag):
            max_lag = n - 1
        else:
            max_lag = max_demanded_lag
        pacf_coeffs = list(pacf(x, method="ld", nlags=max_lag))
        pacf_coeffs = pacf_coeffs + [np.nan] * max(0, (max_demanded_lag - max_lag))

    return [("lag_{}".format(lag["lag"]), pacf_coeffs[lag["lag"]]) for lag in param]


@set_property("fctype", "combiner")
def augmented_dickey_fuller(x, param):
    """
    The Augmented Dickey-Fuller test is a hypothesis test which checks whether a unit root is present in a time
    series sample. This feature calculator returns the value of the respective test statistic.

    See the statsmodels implementation for references and more details.

    :param x: the time series to calculate the feature of
    :type x: numpy.ndarray
    :param param: contains dictionaries {"attr": x} with x str, either "teststat", "pvalue" or "usedlag"
    :type param: list
    :return: the value of this feature
    :return type: float
    """
    res = None
    try:
        res = adfuller(x)
    except LinAlgError:
        res = np.NaN, np.NaN, np.NaN
    except ValueError: # occurs if sample size is too small
        res = np.NaN, np.NaN, np.NaN
    except MissingDataError: # is thrown for e.g. inf or nan in the data
        res = np.NaN, np.NaN, np.NaN

    return [('attr_"{}"'.format(config["attr"]),
                  res[0] if config["attr"] == "teststat"
             else res[1] if config["attr"] == "pvalue"
             else res[2] if config["attr"] == "usedlag" else np.NaN)
            for config in param]


@set_property("fctype", "simple")
def abs_energy(x):
    """
    Returns the absolute energy of the time series which is the sum over the squared values

    .. math::

        E = \\sum_{i=1,\\ldots, n} x_i^2

    :param x: the time series to calculate the feature of
    :type x: numpy.ndarray
    :return: the value of this feature
    :return type: float
    """
    if not isinstance(x, (np.ndarray, pd.Series)):
        x = np.asarray(x)
    return np.dot(x, x)


@set_property("fctype", "simple")
def cid_ce(x, normalize):
    """
    This function calculator is an estimate for a time series complexity [1] (A more complex time series has more peaks,
    valleys etc.). It calculates the value of

    .. math::

        \\sqrt{ \\sum_{i=0}^{n-2lag} ( x_{i} - x_{i+1})^2 }

    .. rubric:: References

    |  [1] Batista, Gustavo EAPA, et al (2014).
    |  CID: an efficient complexity-invariant distance for time series.
    |  Data Mining and Knowledge Discovery 28.3 (2014): 634-669.

    :param x: the time series to calculate the feature of
    :type x: numpy.ndarray
    :param normalize: should the time series be z-transformed?
    :type normalize: bool

    :return: the value of this feature
    :return type: float
    """
    if not isinstance(x, (np.ndarray, pd.Series)):
        x = np.asarray(x)
    if normalize:
        s = np.std(x)
        if s!=0:
            x = (x - np.mean(x))/s
        else:
            return 0.0

    x = np.diff(x)
    return np.sqrt(np.dot(x, x))


@set_property("fctype", "simple")
def mean_abs_change(x):
    """
    Returns the mean over the absolute differences between subsequent time series values which is

    .. math::

        \\frac{1}{n} \\sum_{i=1,\\ldots, n-1} | x_{i+1} - x_{i}|


    :param x: the time series to calculate the feature of
    :type x: numpy.ndarray
    :return: the value of this feature
    :return type: float
    """
    return np.mean(np.abs(np.diff(x)))


@set_property("fctype", "simple")
def mean_change(x):
    """
    Returns the mean over the differences between subsequent time series values which is

    .. math::

<<<<<<< HEAD
        \\frac{1}{n} \\sum_{i=1,\\ldots, n-1}  x_{i+1} - x_{i}
=======
        \\frac{1}{n-1} \\sum_{i=1,\\ldots, n-1}  x_{i+1} - x_{i} = \\frac{1}{n-1} (x_{n} - x_{1})
>>>>>>> 499476ef

    :param x: the time series to calculate the feature of
    :type x: numpy.ndarray
    :return: the value of this feature
    :return type: float
    """
    x = np.asarray(x)
    return (x[-1] - x[0]) / (len(x) - 1) if len(x) > 1 else np.NaN


@set_property("fctype", "simple")
def mean_second_derivative_central(x):
    """
    Returns the mean value of a central approximation of the second derivative

    .. math::

<<<<<<< HEAD
        \\frac{1}{n} \\sum_{i=1,\\ldots, n-1}  \\frac{1}{2} (x_{i+2} - 2 \\cdot x_{i+1} + x_i)
=======
        \\frac{1}{2(n-2)} \\sum_{i=1,\\ldots, n-1}  \\frac{1}{2} (x_{i+2} - 2 \\cdot x_{i+1} + x_i)
>>>>>>> 499476ef

    :param x: the time series to calculate the feature of
    :type x: numpy.ndarray
    :return: the value of this feature
    :return type: float
    """
    x = np.asarray(x)
    return (x[-1] - x[-2] - x[1] + x[0]) / (2 * (len(x) - 2)) if len(x) > 2 else np.NaN


@set_property("fctype", "simple")
@set_property("minimal", True)
def median(x):
    """
    Returns the median of x

    :param x: the time series to calculate the feature of
    :type x: numpy.ndarray
    :return: the value of this feature
    :return type: float
    """
    return np.median(x)


@set_property("fctype", "simple")
@set_property("minimal", True)
def mean(x):
    """
    Returns the mean of x

    :param x: the time series to calculate the feature of
    :type x: numpy.ndarray
    :return: the value of this feature
    :return type: float
    """
    return np.mean(x)


@set_property("fctype", "simple")
@set_property("minimal", True)
def length(x):
    """
    Returns the length of x

    :param x: the time series to calculate the feature of
    :type x: numpy.ndarray
    :return: the value of this feature
    :return type: int
    """
    return len(x)


@set_property("fctype", "simple")
@set_property("minimal", True)
def standard_deviation(x):
    """
    Returns the standard deviation of x

    :param x: the time series to calculate the feature of
    :type x: numpy.ndarray
    :return: the value of this feature
    :return type: float
    """
    return np.std(x)


@set_property("fctype", "simple")
@set_property("minimal", True)
def variance(x):
    """
    Returns the variance of x

    :param x: the time series to calculate the feature of
    :type x: numpy.ndarray
    :return: the value of this feature
    :return type: float
    """
    return np.var(x)


@set_property("fctype", "simple")
@set_property("input", "pd.Series")
def skewness(x):
    """
    Returns the sample skewness of x (calculated with the adjusted Fisher-Pearson standardized
    moment coefficient G1).

    :param x: the time series to calculate the feature of
    :type x: numpy.ndarray
    :return: the value of this feature
    :return type: float
    """
    if not isinstance(x, pd.Series):
        x = pd.Series(x)
    return pd.Series.skew(x)


@set_property("fctype", "simple")
@set_property("input", "pd.Series")
def kurtosis(x):
    """
    Returns the kurtosis of x (calculated with the adjusted Fisher-Pearson standardized
    moment coefficient G2).

    :param x: the time series to calculate the feature of
    :type x: numpy.ndarray
    :return: the value of this feature
    :return type: float
    """
    if not isinstance(x, pd.Series):
        x = pd.Series(x)
    return pd.Series.kurtosis(x)


@set_property("fctype", "simple")
def absolute_sum_of_changes(x):
    """
    Returns the sum over the absolute value of consecutive changes in the series x

    .. math::

        \\sum_{i=1, \\ldots, n-1} \\mid x_{i+1}- x_i \\mid

    :param x: the time series to calculate the feature of
    :type x: numpy.ndarray
    :return: the value of this feature
    :return type: float
    """
    return np.sum(np.abs(np.diff(x)))


@set_property("fctype", "simple")
def longest_strike_below_mean(x):
    """
    Returns the length of the longest consecutive subsequence in x that is smaller than the mean of x

    :param x: the time series to calculate the feature of
    :type x: numpy.ndarray
    :return: the value of this feature
    :return type: float
    """
    if not isinstance(x, (np.ndarray, pd.Series)):
        x = np.asarray(x)
    return np.max(_get_length_sequences_where(x < np.mean(x))) if x.size > 0 else 0


@set_property("fctype", "simple")
def longest_strike_above_mean(x):
    """
    Returns the length of the longest consecutive subsequence in x that is bigger than the mean of x

    :param x: the time series to calculate the feature of
    :type x: numpy.ndarray
    :return: the value of this feature
    :return type: float
    """
    if not isinstance(x, (np.ndarray, pd.Series)):
        x = np.asarray(x)
    return np.max(_get_length_sequences_where(x > np.mean(x))) if x.size > 0 else 0


@set_property("fctype", "simple")
def count_above_mean(x):
    """
    Returns the number of values in x that are higher than the mean of x

    :param x: the time series to calculate the feature of
    :type x: numpy.ndarray
    :return: the value of this feature
    :return type: float
    """
    m = np.mean(x)
    return np.where(x > m)[0].size


@set_property("fctype", "simple")
def count_below_mean(x):
    """
    Returns the number of values in x that are lower than the mean of x

    :param x: the time series to calculate the feature of
    :type x: numpy.ndarray
    :return: the value of this feature
    :return type: float
    """
    m = np.mean(x)
    return np.where(x < m)[0].size


@set_property("fctype", "simple")
def last_location_of_maximum(x):
    """
    Returns the relative last location of the maximum value of x.
    The position is calculated relatively to the length of x.

    :param x: the time series to calculate the feature of
    :type x: numpy.ndarray
    :return: the value of this feature
    :return type: float
    """
    x = np.asarray(x)
    return 1.0 - np.argmax(x[::-1]) / len(x) if len(x) > 0 else np.NaN


@set_property("fctype", "simple")
def first_location_of_maximum(x):
    """
    Returns the first location of the maximum value of x.
    The position is calculated relatively to the length of x.

    :param x: the time series to calculate the feature of
    :type x: numpy.ndarray
    :return: the value of this feature
    :return type: float
    """
    if not isinstance(x, (np.ndarray, pd.Series)):
        x = np.asarray(x)
    return np.argmax(x) / len(x) if len(x) > 0 else np.NaN


@set_property("fctype", "simple")
def last_location_of_minimum(x):
    """
    Returns the last location of the minimal value of x.
    The position is calculated relatively to the length of x.

    :param x: the time series to calculate the feature of
    :type x: numpy.ndarray
    :return: the value of this feature
    :return type: float
    """
    x = np.asarray(x)
    return 1.0 - np.argmin(x[::-1]) / len(x) if len(x) > 0 else np.NaN


@set_property("fctype", "simple")
def first_location_of_minimum(x):
    """
    Returns the first location of the minimal value of x.
    The position is calculated relatively to the length of x.

    :param x: the time series to calculate the feature of
    :type x: numpy.ndarray
    :return: the value of this feature
    :return type: float
    """
    if not isinstance(x, (np.ndarray, pd.Series)):
        x = np.asarray(x)
    return np.argmin(x) / len(x) if len(x) > 0 else np.NaN


@set_property("fctype", "simple")
def percentage_of_reoccurring_datapoints_to_all_datapoints(x):
    """
    Returns the percentage of unique values, that are present in the time series
    more than once.

        len(different values occurring more than once) / len(different values)

    This means the percentage is normalized to the number of unique values,
    in contrast to the percentage_of_reoccurring_values_to_all_values.

    :param x: the time series to calculate the feature of
    :type x: numpy.ndarray
    :return: the value of this feature
    :return type: float
    """
    if len(x) == 0:
        return np.nan

    unique, counts = np.unique(x, return_counts=True)

    if counts.shape[0] == 0:
        return 0

    return np.sum(counts > 1) / float(counts.shape[0])


@set_property("fctype", "simple")
@set_property("input", "pd.Series")
def percentage_of_reoccurring_values_to_all_values(x):
    """
    Returns the ratio of unique values, that are present in the time series
    more than once.

        # of data points occurring more than once / # of all data points

    This means the ratio is normalized to the number of data points in the time series,
    in contrast to the percentage_of_reoccurring_datapoints_to_all_datapoints.

    :param x: the time series to calculate the feature of
    :type x: numpy.ndarray
    :return: the value of this feature
    :return type: float
    """
    if not isinstance(x, pd.Series):
        x = pd.Series(x)

    if x.size == 0:
        return np.nan

    value_counts = x.value_counts()
    reoccuring_values = value_counts[value_counts > 1].sum()

    if np.isnan(reoccuring_values):
        return 0

    return reoccuring_values / x.size


@set_property("fctype", "simple")
def sum_of_reoccurring_values(x):
    """
    Returns the sum of all values, that are present in the time series
    more than once.

    :param x: the time series to calculate the feature of
    :type x: numpy.ndarray
    :return: the value of this feature
    :return type: float
    """
    unique, counts = np.unique(x, return_counts=True)
    counts[counts < 2] = 0
    counts[counts > 1] = 1
    return np.sum(counts * unique)


@set_property("fctype", "simple")
def sum_of_reoccurring_data_points(x):
    """
    Returns the sum of all data points, that are present in the time series
    more than once.

    :param x: the time series to calculate the feature of
    :type x: numpy.ndarray
    :return: the value of this feature
    :return type: float
    """
    unique, counts = np.unique(x, return_counts=True)
    counts[counts < 2] = 0
    return np.sum(counts * unique)


@set_property("fctype", "simple")
def ratio_value_number_to_time_series_length(x):
    """
    Returns a factor which is 1 if all values in the time series occur only once,
    and below one if this is not the case.
    In principle, it just returns

        # unique values / # values

    :param x: the time series to calculate the feature of
    :type x: numpy.ndarray
    :return: the value of this feature
    :return type: float
    """
    if not isinstance(x, (np.ndarray, pd.Series)):
        x = np.asarray(x)
    if x.size == 0:
        return np.nan

    return np.unique(x).size / x.size


@set_property("fctype", "combiner")
def fft_coefficient(x, param):
    """
    Calculates the fourier coefficients of the one-dimensional discrete Fourier Transform for real input by fast
    fourier transformation algorithm

    .. math::
        A_k =  \\sum_{m=0}^{n-1} a_m \\exp \\left \\{ -2 \\pi i \\frac{m k}{n} \\right \\}, \\qquad k = 0,
        \\ldots , n-1.

    The resulting coefficients will be complex, this feature calculator can return the real part (attr=="real"),
    the imaginary part (attr=="imag), the absolute value (attr=""abs) and the angle in degrees (attr=="angle).

    :param x: the time series to calculate the feature of
    :type x: numpy.ndarray
    :param param: contains dictionaries {"coeff": x, "attr": s} with x int and x >= 0, s str and in ["real", "imag",
        "abs", "angle"]
    :type param: list
    :return: the different feature values
    :return type: pandas.Series
    """

    assert min([config["coeff"] for config in param]) >= 0, "Coefficients must be positive or zero."
    assert {config["attr"] for config in param} <= {"imag", "real", "abs", "angle"}, \
        'Attribute must be "real", "imag", "angle" or "abs"'

    fft = np.fft.rfft(x)

    def complex_agg(x, agg):
        if agg == "real":
            return x.real
        elif agg == "imag":
            return x.imag
        elif agg == "abs":
            return np.abs(x)
        elif agg == "angle":
            return np.angle(x, deg=True)

    res = [complex_agg(fft[config["coeff"]], config["attr"]) if config["coeff"] < len(fft)
           else np.NaN for config in param]
    index = ['coeff_{}__attr_"{}"'.format(config["coeff"], config["attr"]) for config in param]
    return zip(index, res)


@set_property("fctype", "combiner")
def fft_aggregated(x, param):
    """
    Returns the spectral centroid (mean), variance, skew, and kurtosis of the absolute fourier transform spectrum.

    :param x: the time series to calculate the feature of
    :type x: numpy.ndarray
    :param param: contains dictionaries {"aggtype": s} where s str and in ["centroid", "variance",
        "skew", "kurtosis"]
    :type param: list
    :return: the different feature values
    :return type: pandas.Series
    """

    assert {config["aggtype"] for config in param} <= {"centroid", "variance", "skew", "kurtosis"}, \
        'Attribute must be "centroid", "variance", "skew", "kurtosis"'


    def get_moment(y, moment):
        r"""
        Returns the (non centered) moment of the distribution y:
        E[y**moment] = \\sum_i[index(y_i)^moment * y_i] / \\sum_i[y_i]
        
        :param y: the discrete distribution from which one wants to calculate the moment 
        :type y: pandas.Series or np.array
        :param moment: the moment one wants to calcalate (choose 1,2,3, ... )
        :type moment: int
        :return: the moment requested
        :return type: float
        """
        return y.dot(np.arange(len(y), dtype=float)**moment) / y.sum()

    def get_centroid(y):
        """
        :param y: the discrete distribution from which one wants to calculate the centroid 
        :type y: pandas.Series or np.array
        :return: the centroid of distribution y (aka distribution mean, first moment)
        :return type: float 
        """
        return get_moment(y, 1)

    def get_variance(y):
        """
        :param y: the discrete distribution from which one wants to calculate the variance 
        :type y: pandas.Series or np.array
        :return: the variance of distribution y
        :return type: float 
        """
        return get_moment(y, 2) - get_centroid(y) ** 2

    def get_skew(y):
        """
        Calculates the skew as the third standardized moment.
        Ref: https://en.wikipedia.org/wiki/Skewness#Definition
        
        :param y: the discrete distribution from which one wants to calculate the skew 
        :type y: pandas.Series or np.array
        :return: the skew of distribution y
        :return type: float 
        """

        variance = get_variance(y)
        # In the limit of a dirac delta, skew should be 0 and variance 0.  However, in the discrete limit,
        # the skew blows up as variance --> 0, hence return nan when variance is smaller than a resolution of 0.5:
        if variance < 0.5:
            return np.nan
        else:
            return (
                get_moment(y, 3) - 3*get_centroid(y)*variance - get_centroid(y)**3
            ) / get_variance(y)**(1.5)

    def get_kurtosis(y):
        """
        Calculates the kurtosis as the fourth standardized moment.
        Ref: https://en.wikipedia.org/wiki/Kurtosis#Pearson_moments
        
        :param y: the discrete distribution from which one wants to calculate the kurtosis 
        :type y: pandas.Series or np.array
        :return: the kurtosis of distribution y
        :return type: float 
        """

        variance = get_variance(y)
        # In the limit of a dirac delta, kurtosis should be 3 and variance 0.  However, in the discrete limit,
        # the kurtosis blows up as variance --> 0, hence return nan when variance is smaller than a resolution of 0.5:
        if variance < 0.5:
            return np.nan
        else:
            return (
                get_moment(y, 4) - 4*get_centroid(y)*get_moment(y, 3)
                + 6*get_moment(y, 2)*get_centroid(y)**2 - 3*get_centroid(y)
            ) / get_variance(y)**2

    calculation = dict(
        centroid=get_centroid,
        variance=get_variance,
        skew=get_skew,
        kurtosis=get_kurtosis
    )

    fft_abs = np.abs(np.fft.rfft(x))

    res = [calculation[config["aggtype"]](fft_abs) for config in param]
    index = ['aggtype_"{}"'.format(config["aggtype"]) for config in param]
    return zip(index, res)


@set_property("fctype", "simple")
def number_peaks(x, n):
    """
    Calculates the number of peaks of at least support n in the time series x. A peak of support n is defined as a
    subsequence of x where a value occurs, which is bigger than its n neighbours to the left and to the right.

    Hence in the sequence

    >>> x = [3, 0, 0, 4, 0, 0, 13]

    4 is a peak of support 1 and 2 because in the subsequences

    >>> [0, 4, 0]
    >>> [0, 0, 4, 0, 0]

    4 is still the highest value. Here, 4 is not a peak of support 3 because 13 is the 3th neighbour to the right of 4
    and its bigger than 4.

    :param x: the time series to calculate the feature of
    :type x: numpy.ndarray
    :param n: the support of the peak
    :type n: int
    :return: the value of this feature
    :return type: float
    """
    x_reduced = x[n:-n]

    res = None
    for i in range(1, n + 1):
        result_first = (x_reduced > _roll(x, i)[n:-n])

        if res is None:
            res = result_first
        else:
            res &= result_first

        res &= (x_reduced > _roll(x, -i)[n:-n])
    return np.sum(res)


@set_property("fctype", "combiner")
def index_mass_quantile(x, param):
    """
    Those apply features calculate the relative index i where q% of the mass of the time series x lie left of i.
    For example for q = 50% this feature calculator will return the mass center of the time series

    :param x: the time series to calculate the feature of
    :type x: numpy.ndarray
    :param param: contains dictionaries {"q": x} with x float
    :type param: list
    :return: the different feature values
    :return type: pandas.Series
    """

    x = np.asarray(x)
    abs_x = np.abs(x)
    s = np.sum(abs_x)

    if s == 0:
        # all values in x are zero or it has length 0
        return [("q_{}".format(config["q"]), np.NaN) for config in param]
    else:
        # at least one value is not zero
        mass_centralized = np.cumsum(abs_x) / s
        return [("q_{}".format(config["q"]),
                (np.argmax(mass_centralized >= config["q"])+1)/len(x)) for config in param]


@set_property("fctype", "simple")
def number_cwt_peaks(x, n):
    """
    This feature calculator searches for different peaks in x. To do so, x is smoothed by a ricker wavelet and for
    widths ranging from 1 to n. This feature calculator returns the number of peaks that occur at enough width scales
    and with sufficiently high Signal-to-Noise-Ratio (SNR)

    :param x: the time series to calculate the feature of
    :type x: numpy.ndarray
    :param n: maximum width to consider
    :type n: int
    :return: the value of this feature
    :return type: int
    """
    return len(find_peaks_cwt(vector=x, widths=np.array(list(range(1, n + 1))), wavelet=ricker))


@set_property("fctype", "combiner")
def linear_trend(x, param):
    """
    Calculate a linear least-squares regression for the values of the time series versus the sequence from 0 to
    length of the time series minus one.
    This feature assumes the signal to be uniformly sampled. It will not use the time stamps to fit the model.
    The parameters control which of the characteristics are returned.

    Possible extracted attributes are "pvalue", "rvalue", "intercept", "slope", "stderr", see the documentation of
    linregress for more information.

    :param x: the time series to calculate the feature of
    :type x: numpy.ndarray
    :param param: contains dictionaries {"attr": x} with x an string, the attribute name of the regression model
    :type param: list
    :return: the different feature values
    :return type: pandas.Series
    """
    # todo: we could use the index of the DataFrame here
    linReg = linregress(range(len(x)), x)

    return [("attr_\"{}\"".format(config["attr"]), getattr(linReg, config["attr"]))
            for config in param]


@set_property("fctype", "combiner")
def cwt_coefficients(x, param):
    """
    Calculates a Continuous wavelet transform for the Ricker wavelet, also known as the "Mexican hat wavelet" which is
    defined by

    .. math::
        \\frac{2}{\\sqrt{3a} \\pi^{\\frac{1}{4}}} (1 - \\frac{x^2}{a^2}) exp(-\\frac{x^2}{2a^2})

    where :math:`a` is the width parameter of the wavelet function.

    This feature calculator takes three different parameter: widths, coeff and w. The feature calculater takes all the
    different widths arrays and then calculates the cwt one time for each different width array. Then the values for the
    different coefficient for coeff and width w are returned. (For each dic in param one feature is returned)

    :param x: the time series to calculate the feature of
    :type x: numpy.ndarray
    :param param: contains dictionaries {"widths":x, "coeff": y, "w": z} with x array of int and y,z int
    :type param: list
    :return: the different feature values
    :return type: pandas.Series
    """

    calculated_cwt = {}
    res = []
    indices = []

    for parameter_combination in param:
        widths = parameter_combination["widths"]
        w = parameter_combination["w"]
        coeff = parameter_combination["coeff"]

        if widths not in calculated_cwt:
            calculated_cwt[widths] = cwt(x, ricker, widths)

        calculated_cwt_for_widths = calculated_cwt[widths]

        indices += ["widths_{}__coeff_{}__w_{}".format(widths, coeff, w)]

        i = widths.index(w)
        if calculated_cwt_for_widths.shape[1] <= coeff:
            res += [np.NaN]
        else:
            res += [calculated_cwt_for_widths[i, coeff]]

    return zip(indices, res)


@set_property("fctype", "combiner")
def spkt_welch_density(x, param):
    """
    This feature calculator estimates the cross power spectral density of the time series x at different frequencies.
    To do so, the time series is first shifted from the time domain to the frequency domain.

    The feature calculators returns the power spectrum of the different frequencies.

    :param x: the time series to calculate the feature of
    :type x: numpy.ndarray
    :param param: contains dictionaries {"coeff": x} with x int
    :type param: list
    :return: the different feature values
    :return type: pandas.Series
    """

    freq, pxx = welch(x, nperseg=min(len(x), 256))
    coeff = [config["coeff"] for config in param]
    indices = ["coeff_{}".format(i) for i in coeff]

    if len(pxx) <= np.max(coeff):  # There are fewer data points in the time series than requested coefficients

        # filter coefficients that are not contained in pxx
        reduced_coeff = [coefficient for coefficient in coeff if len(pxx) > coefficient]
        not_calculated_coefficients = [coefficient for coefficient in coeff
                                       if coefficient not in reduced_coeff]

        # Fill up the rest of the requested coefficients with np.NaNs
        return zip(indices, list(pxx[reduced_coeff]) + [np.NaN] * len(not_calculated_coefficients))
    else:
        return zip(indices, pxx[coeff])


@set_property("fctype", "combiner")
def ar_coefficient(x, param):
    """
    This feature calculator fits the unconditional maximum likelihood
    of an autoregressive AR(k) process.
    The k parameter is the maximum lag of the process

    .. math::

        X_{t}=\\varphi_0 +\\sum _{{i=1}}^{k}\\varphi_{i}X_{{t-i}}+\\varepsilon_{t}

    For the configurations from param which should contain the maxlag "k" and such an AR process is calculated. Then
    the coefficients :math:`\\varphi_{i}` whose index :math:`i` contained from "coeff" are returned.

    :param x: the time series to calculate the feature of
    :type x: numpy.ndarray
    :param param: contains dictionaries {"coeff": x, "k": y} with x,y int
    :type param: list
    :return x: the different feature values
    :return type: pandas.Series
    """
    calculated_ar_params = {}

    x_as_list = list(x)
    calculated_AR = AR(x_as_list)

    res = {}

    for parameter_combination in param:
        k = parameter_combination["k"]
        p = parameter_combination["coeff"]

        column_name = "k_{}__coeff_{}".format(k, p)

        if k not in calculated_ar_params:
            try:
                calculated_ar_params[k] = calculated_AR.fit(maxlag=k, solver="mle").params
            except (LinAlgError, ValueError):
                calculated_ar_params[k] = [np.NaN]*k

        mod = calculated_ar_params[k]

        if p <= k:
            try:
                res[column_name] = mod[p]
            except IndexError:
                res[column_name] = 0
        else:
            res[column_name] = np.NaN

    return [(key, value) for key, value in res.items()]


@set_property("fctype", "simple")
def change_quantiles(x, ql, qh, isabs, f_agg):
    """
    First fixes a corridor given by the quantiles ql and qh of the distribution of x.
    Then calculates the average, absolute value of consecutive changes of the series x inside this corridor.

    Think about selecting a corridor on the
    y-Axis and only calculating the mean of the absolute change of the time series inside this corridor.

    :param x: the time series to calculate the feature of
    :type x: numpy.ndarray
    :param ql: the lower quantile of the corridor
    :type ql: float
    :param qh: the higher quantile of the corridor
    :type qh: float
    :param isabs: should the absolute differences be taken?
    :type isabs: bool
    :param f_agg: the aggregator function that is applied to the differences in the bin
    :type f_agg: str, name of a numpy function (e.g. mean, var, std, median)

    :return: the value of this feature
    :return type: float
    """
    if ql >= qh:
        ValueError("ql={} should be lower than qh={}".format(ql, qh))

    div = np.diff(x)
    if isabs:
        div = np.abs(div)
    # All values that originate from the corridor between the quantiles ql and qh will have the category 0,
    # other will be np.NaN
    try:
        bin_cat = pd.qcut(x, [ql, qh], labels=False)
        bin_cat_0 = bin_cat == 0
    except ValueError:  # Occurs when ql are qh effectively equal, e.g. x is not long enough or is too categorical
        return 0
    # We only count changes that start and end inside the corridor
    ind = (bin_cat_0 & _roll(bin_cat_0, 1))[1:]
    if np.sum(ind) == 0:
        return 0
    else:
        ind_inside_corridor = np.where(ind == 1)
        aggregator = getattr(np, f_agg)
        return aggregator(div[ind_inside_corridor])



@set_property("fctype", "simple")
def time_reversal_asymmetry_statistic(x, lag):
    """
    This function calculates the value of

    .. math::

        \\frac{1}{n-2lag} \\sum_{i=0}^{n-2lag} x_{i + 2 \\cdot lag}^2 \\cdot x_{i + lag} - x_{i + lag} \\cdot  x_{i}^2

    which is

    .. math::

        \\mathbb{E}[L^2(X)^2 \\cdot L(X) - L(X) \\cdot X^2]

    where :math:`\\mathbb{E}` is the mean and :math:`L` is the lag operator. It was proposed in [1] as a
    promising feature to extract from time series.

    .. rubric:: References

    |  [1] Fulcher, B.D., Jones, N.S. (2014).
    |  Highly comparative feature-based time-series classification.
    |  Knowledge and Data Engineering, IEEE Transactions on 26, 3026–3037.

    :param x: the time series to calculate the feature of
    :type x: numpy.ndarray
    :param lag: the lag that should be used in the calculation of the feature
    :type lag: int
    :return: the value of this feature
    :return type: float
    """
    n = len(x)
    x = np.asarray(x)
    if 2 * lag >= n:
        return 0
    else:
        one_lag = _roll(x, -lag)
        two_lag = _roll(x, 2 * -lag)
        return np.mean((two_lag * two_lag * one_lag - one_lag * x * x)[0:(n - 2 * lag)])


@set_property("fctype", "simple")
def c3(x, lag):
    """
    This function calculates the value of

    .. math::

        \\frac{1}{n-2lag} \\sum_{i=0}^{n-2lag} x_{i + 2 \\cdot lag}^2 \\cdot x_{i + lag} \\cdot x_{i}

    which is

    .. math::

        \\mathbb{E}[L^2(X)^2 \\cdot L(X) \\cdot X]

    where :math:`\\mathbb{E}` is the mean and :math:`L` is the lag operator. It was proposed in [1] as a measure of
    non linearity in the time series.

    .. rubric:: References

    |  [1] Schreiber, T. and Schmitz, A. (1997).
    |  Discrimination power of measures for nonlinearity in a time series
    |  PHYSICAL REVIEW E, VOLUME 55, NUMBER 5

    :param x: the time series to calculate the feature of
    :type x: numpy.ndarray
    :param lag: the lag that should be used in the calculation of the feature
    :type lag: int
    :return: the value of this feature
    :return type: float
    """
    if not isinstance(x, (np.ndarray, pd.Series)):
        x = np.asarray(x)
    n = x.size
    if 2 * lag >= n:
        return 0
    else:
        return np.mean((_roll(x, 2 * -lag) * _roll(x, -lag) * x)[0:(n - 2 * lag)])


@set_property("fctype", "simple")
def binned_entropy(x, max_bins):
    """
    First bins the values of x into max_bins equidistant bins.
    Then calculates the value of

    .. math::

        - \\sum_{k=0}^{min(max\\_bins, len(x))} p_k log(p_k) \\cdot \\mathbf{1}_{(p_k > 0)}

    where :math:`p_k` is the percentage of samples in bin :math:`k`.

    :param x: the time series to calculate the feature of
    :type x: numpy.ndarray
    :param max_bins: the maximal number of bins
    :type max_bins: int
    :return: the value of this feature
    :return type: float
    """
    if not isinstance(x, (np.ndarray, pd.Series)):
        x = np.asarray(x)
    hist, bin_edges = np.histogram(x, bins=max_bins)
    probs = hist / x.size
    probs[probs == 0] = 1.0
    return - np.sum(probs * np.log(probs))

# todo - include latex formula
# todo - check if vectorizable
@set_property("high_comp_cost", True)
@set_property("fctype", "simple")
def sample_entropy(x):
    """
    Calculate and return sample entropy of x.

    .. rubric:: References

    |  [1] http://en.wikipedia.org/wiki/Sample_Entropy
    |  [2] https://www.ncbi.nlm.nih.gov/pubmed/10843903?dopt=Abstract

    :param x: the time series to calculate the feature of
    :type x: numpy.ndarray

    :return: the value of this feature
    :return type: float
    """
    x = np.array(x)

    sample_length = 1 # number of sequential points of the time series
    tolerance = 0.2 * np.std(x) # 0.2 is a common value for r - why?

    n = len(x)
    prev = np.zeros(n)
    curr = np.zeros(n)
    A = np.zeros((1, 1))  # number of matches for m = [1,...,template_length - 1]
    B = np.zeros((1, 1))  # number of matches for m = [1,...,template_length]

    for i in range(n - 1):
        nj = n - i - 1
        ts1 = x[i]
        for jj in range(nj):
            j = jj + i + 1
            if abs(x[j] - ts1) < tolerance:  # distance between two vectors
                curr[jj] = prev[jj] + 1
                temp_ts_length = min(sample_length, curr[jj])
                for m in range(int(temp_ts_length)):
                    A[m] += 1
                    if j < n - 1:
                        B[m] += 1
            else:
                curr[jj] = 0
        for j in range(nj):
            prev[j] = curr[j]

    N = n * (n - 1) / 2
    B = np.vstack(([N], B[0]))

    # sample entropy = -1 * (log (A/B))
    similarity_ratio = A / B
    se = -1 * np.log(similarity_ratio)
    se = np.reshape(se, -1)
    return se[0]


@set_property("fctype", "simple")
def autocorrelation(x, lag):
    """
    Calculates the autocorrelation of the specified lag, according to the formula [1]

    .. math::

        \\frac{1}{(n-l)\\sigma^{2}} \\sum_{t=1}^{n-l}(X_{t}-\\mu )(X_{t+l}-\\mu)

    where :math:`n` is the length of the time series :math:`X_i`, :math:`\\sigma^2` its variance and :math:`\\mu` its
    mean. `l` denotes the lag.

    .. rubric:: References

    [1] https://en.wikipedia.org/wiki/Autocorrelation#Estimation

    :param x: the time series to calculate the feature of
    :type x: numpy.ndarray
    :param lag: the lag
    :type lag: int
    :return: the value of this feature
    :return type: float
    """
    # This is important: If a series is passed, the product below is calculated
    # based on the index, which corresponds to squaring the series.
    if type(x) is pd.Series:
        x = x.values
    if len(x) < lag:
        return np.nan
    # Slice the relevant subseries based on the lag
    y1 = x[:(len(x)-lag)]
    y2 = x[lag:]
    # Subtract the mean of the whole series x
    x_mean = np.mean(x)
    # The result is sometimes referred to as "covariation"
    sum_product = np.sum((y1 - x_mean) * (y2 - x_mean))
    # Return the normalized unbiased covariance
    v = np.var(x)
    if np.isclose(v, 0):
        return np.NaN
    else:
        return sum_product / ((len(x) - lag) * v)


@set_property("fctype", "simple")
@set_property("input", "pd.Series")
def quantile(x, q):
    """
    Calculates the q quantile of x. This is the value of x greater than q% of the ordered values from x.

    :param x: the time series to calculate the feature of
    :type x: numpy.ndarray
    :param q: the quantile to calculate
    :type q: float
    :return: the value of this feature
    :return type: float
    """
    if not isinstance(x, pd.Series):
        x = pd.Series(x)
    return pd.Series.quantile(x, q)


@set_property("fctype", "simple")
def number_crossing_m(x, m):
    """
    Calculates the number of crossings of x on m. A crossing is defined as two sequential values where the first value
    is lower than m and the next is greater, or vice-versa. If you set m to zero, you will get the number of zero
    crossings.

    :param x: the time series to calculate the feature of
    :type x: numpy.ndarray
    :param m: the threshold for the crossing
    :type m: float
    :return: the value of this feature
    :return type: int
    """
    if not isinstance(x, (np.ndarray, pd.Series)):
        x = np.asarray(x)
    # From https://stackoverflow.com/questions/3843017/efficiently-detect-sign-changes-in-python
    positive = x > m
    return np.where(np.bitwise_xor(positive[1:], positive[:-1]))[0].size


@set_property("fctype", "simple")
@set_property("minimal", True)
def maximum(x):
    """
    Calculates the highest value of the time series x.

    :param x: the time series to calculate the feature of
    :type x: numpy.ndarray
    :return: the value of this feature
    :return type: float
    """
    return np.max(x)


@set_property("fctype", "simple")
@set_property("minimal", True)
def minimum(x):
    """
    Calculates the lowest value of the time series x.

    :param x: the time series to calculate the feature of
    :type x: numpy.ndarray
    :return: the value of this feature
    :return type: float
    """
    return np.min(x)


@set_property("fctype", "simple")
def value_count(x, value):
    """
    Count occurrences of `value` in time series x.

    :param x: the time series to calculate the feature of
    :type x: numpy.ndarray
    :param value: the value to be counted
    :type value: int or float
    :return: the count
    :rtype: int
    """
    if not isinstance(x, (np.ndarray, pd.Series)):
        x = np.asarray(x)

    if np.isnan(value):
        return np.isnan(x).sum()
    else:
        return x[x == value].size


@set_property("fctype", "simple")
def range_count(x, min, max):
    """
    Count observed values within the interval [min, max).

    :param x: the time series to calculate the feature of
    :type x: numpy.ndarray
    :param min: the inclusive lower bound of the range
    :type min: int or float
    :param max: the exclusive upper bound of the range
    :type max: int or float
    :return: the count of values within the range
    :rtype: int
    """
    return np.sum((x >= min) & (x < max))


@set_property("fctype", "simple")
@set_property("high_comp_cost", True)
def approximate_entropy(x, m, r):
    """
    Implements a vectorized Approximate entropy algorithm.

        https://en.wikipedia.org/wiki/Approximate_entropy

    For short time-series this method is highly dependent on the parameters,
    but should be stable for N > 2000, see:

        Yentes et al. (2012) -
        *The Appropriate Use of Approximate Entropy and Sample Entropy with Short Data Sets*


    Other shortcomings and alternatives discussed in:

        Richman & Moorman (2000) -
        *Physiological time-series analysis using approximate entropy and sample entropy*

    :param x: the time series to calculate the feature of
    :type x: numpy.ndarray
    :param m: Length of compared run of data
    :type m: int
    :param r: Filtering level, must be positive
    :type r: float

    :return: Approximate entropy
    :return type: float
    """
    if not isinstance(x, (np.ndarray, pd.Series)):
        x = np.asarray(x)

    N = x.size
    r *= np.std(x)
    if r < 0:
        raise ValueError("Parameter r must be positive.")
    if N <= m+1:
        return 0

    def _phi(m):
        x_re = np.array([x[i:i+m] for i in range(N - m + 1)])
        C = np.sum(np.max(np.abs(x_re[:, np.newaxis] - x_re[np.newaxis, :]),
                          axis=2) <= r, axis=0) / (N-m+1)
        return np.sum(np.log(C)) / (N - m + 1.0)

    return np.abs(_phi(m) - _phi(m + 1))


@set_property("fctype", "combiner")
def friedrich_coefficients(x, param):
    r"""
    Coefficients of polynomial :math:`h(x)`, which has been fitted to
    the deterministic dynamics of Langevin model

    .. math::
        \\dot{x}(t) = h(x(t)) + \\mathcal{N}(0,R)

    as described by [1].

    For short time-series this method is highly dependent on the parameters.

    .. rubric:: References

    |  [1] Friedrich et al. (2000): Physics Letters A 271, p. 217-222
    |  *Extracting model equations from experimental data*

    :param x: the time series to calculate the feature of
    :type x: numpy.ndarray
    :param param: contains dictionaries {"m": x, "r": y, "coeff": z} with x being positive integer, the order of polynom to fit for estimating fixed points of
                    dynamics, y positive float, the number of quantils to use for averaging and finally z, a positive integer corresponding to the returned
                    coefficient
    :type param: list
    :return: the different feature values
    :return type: pandas.Series
    """
    calculated = {}  # calculated is dictionary storing the calculated coefficients {m: {r: friedrich_coefficients}}
    res = {}  # res is a dictionary containg the results {"m_10__r_2__coeff_3": 15.43}

    for parameter_combination in param:
        m = parameter_combination['m']
        r = parameter_combination['r']
        coeff = parameter_combination["coeff"]

        assert coeff >= 0, "Coefficients must be positive or zero. Found {}".format(coeff)

        # calculate the current friedrich coefficients if they do not exist yet
        if m not in calculated:
            calculated[m] = {r: _estimate_friedrich_coefficients(x, m, r)}
        else:
            if r not in calculated[m]:
                calculated[m] = {r: _estimate_friedrich_coefficients(x, m, r)}

        try:
            res["m_{}__r_{}__coeff_{}".format(m, r, coeff)] = calculated[m][r][coeff]
        except IndexError:
            res["m_{}__r_{}__coeff_{}".format(m, r, coeff)] = np.NaN
    return [(key, value) for key, value in res.items()]


@set_property("fctype", "simple")
def max_langevin_fixed_point(x, r, m):
    r"""
    Largest fixed point of dynamics  :math:argmax_x {h(x)=0}` estimated from polynomial :math:`h(x)`,
    which has been fitted to the deterministic dynamics of Langevin model

    .. math::
        \\dot(x)(t) = h(x(t)) + R \\mathcal(N)(0,1)

    as described by

        Friedrich et al. (2000): Physics Letters A 271, p. 217-222
        *Extracting model equations from experimental data*

    For short time-series this method is highly dependent on the parameters.

    :param x: the time series to calculate the feature of
    :type x: numpy.ndarray
    :param m: order of polynom to fit for estimating fixed points of dynamics
    :type m: int
    :param r: number of quantils to use for averaging
    :type r: float

    :return: Largest fixed point of deterministic dynamics
    :return type: float
    """

    coeff = _estimate_friedrich_coefficients(x, m, r)

    try:
        max_fixed_point = np.max(np.real(np.roots(coeff)))
    except (np.linalg.LinAlgError, ValueError):
        return np.nan

    return max_fixed_point


@set_property("fctype", "combiner")
def agg_linear_trend(x, param):
    """
    Calculates a linear least-squares regression for values of the time series that were aggregated over chunks versus
    the sequence from 0 up to the number of chunks minus one.

    This feature assumes the signal to be uniformly sampled. It will not use the time stamps to fit the model.

    The parameters attr controls which of the characteristics are returned. Possible extracted attributes are "pvalue",
    "rvalue", "intercept", "slope", "stderr", see the documentation of linregress for more information.

    The chunksize is regulated by "chunk_len". It specifies how many time series values are in each chunk.

    Further, the aggregation function is controlled by "f_agg", which can use "max", "min" or , "mean", "median"

    :param x: the time series to calculate the feature of
    :type x: numpy.ndarray
    :param param: contains dictionaries {"attr": x, "chunk_len": l, "f_agg": f} with x, f an string and l an int
    :type param: list
    :return: the different feature values
    :return type: pandas.Series
    """
    # todo: we could use the index of the DataFrame here

    calculated_agg = {}
    res_data = []
    res_index = []

    for parameter_combination in param:

        chunk_len = parameter_combination["chunk_len"]
        f_agg = parameter_combination["f_agg"]

        aggregate_result = _aggregate_on_chunks(x, f_agg, chunk_len)
        if f_agg not in calculated_agg or chunk_len not in calculated_agg[f_agg]:
            if chunk_len >= len(x):
                calculated_agg[f_agg] = {chunk_len: np.NaN}
            else:
                lin_reg_result = linregress(range(len(aggregate_result)), aggregate_result)
                calculated_agg[f_agg] = {chunk_len: lin_reg_result}

        attr = parameter_combination["attr"]

        if chunk_len >= len(x):
            res_data.append(np.NaN)
        else:
            res_data.append(getattr(calculated_agg[f_agg][chunk_len], attr))

        res_index.append("f_agg_\"{}\"__chunk_len_{}__attr_\"{}\"".format(f_agg, chunk_len, attr))

    return zip(res_index, res_data)


@set_property("fctype", "combiner")
def energy_ratio_by_chunks(x, param):
    """
    Calculates the sum of squares of chunk i out of N chunks expressed as a ratio with the sum of squares over the whole
    series.

    Takes as input parameters the number num_segments of segments to divide the series into and segment_focus
    which is the segment number (starting at zero) to return a feature on.

    If the length of the time series is not a multiple of the number of segments, the remaining data points are
    distributed on the bins starting from the first. For example, if your time series consists of 8 entries, the
    first two bins will contain 3 and the last two values, e.g. `[ 0.,  1.,  2.], [ 3.,  4.,  5.]` and `[ 6.,  7.]`.

    Note that the answer for `num_segments = 1` is a trivial "1" but we handle this scenario
    in case somebody calls it. Sum of the ratios should be 1.0.

    :param x: the time series to calculate the feature of
    :type x: numpy.ndarray
    :param param: contains dictionaries {"num_segments": N, "segment_focus": i} with N, i both ints
    :return: the feature values
    :return type: list of tuples (index, data)
    """
    res_data = []
    res_index = []
    full_series_energy = np.sum(x ** 2)

    for parameter_combination in param:
        num_segments = parameter_combination["num_segments"]
        segment_focus = parameter_combination["segment_focus"]
        assert segment_focus < num_segments
        assert num_segments > 0

        res_data.append(np.sum(np.array_split(x, num_segments)[segment_focus] ** 2.0)/full_series_energy)
        res_index.append("num_segments_{}__segment_focus_{}".format(num_segments, segment_focus))

    return list(zip(res_index, res_data)) # Materialize as list for Python 3 compatibility with name handling


@set_property("fctype", "combiner")
@set_property("input", "pd.Series")
@set_property("index_type", pd.DatetimeIndex)
@set_property("high_comp_cost", True)
def linear_trend_timewise(x, param):
    """
    Calculate a linear least-squares regression for the values of the time series versus the sequence from 0 to
    length of the time series minus one.
    This feature uses the index of the time series to fit the model, which must be of a datetime
    dtype.
    The parameters control which of the characteristics are returned.

    Possible extracted attributes are "pvalue", "rvalue", "intercept", "slope", "stderr", see the documentation of
    linregress for more information.

    :param x: the time series to calculate the feature of. The index must be datetime.
    :type x: pandas.Series
    :param param: contains dictionaries {"attr": x} with x an string, the attribute name of the regression model
    :type param: list
    :return: the different feature values
    :return type: list
    """
    ix = x.index

    # Get differences between each timestamp and the first timestamp in seconds.
    # Then convert to hours and reshape for linear regression
    times_seconds = (ix - ix[0]).total_seconds()
    times_hours = np.asarray(times_seconds / float(3600))

    linReg = linregress(times_hours, x.values)

    return [("attr_\"{}\"".format(config["attr"]), getattr(linReg, config["attr"]))
            for config in param]<|MERGE_RESOLUTION|>--- conflicted
+++ resolved
@@ -529,11 +529,7 @@
 
     .. math::
 
-<<<<<<< HEAD
-        \\frac{1}{n} \\sum_{i=1,\\ldots, n-1}  x_{i+1} - x_{i}
-=======
         \\frac{1}{n-1} \\sum_{i=1,\\ldots, n-1}  x_{i+1} - x_{i} = \\frac{1}{n-1} (x_{n} - x_{1})
->>>>>>> 499476ef
 
     :param x: the time series to calculate the feature of
     :type x: numpy.ndarray
@@ -551,11 +547,7 @@
 
     .. math::
 
-<<<<<<< HEAD
-        \\frac{1}{n} \\sum_{i=1,\\ldots, n-1}  \\frac{1}{2} (x_{i+2} - 2 \\cdot x_{i+1} + x_i)
-=======
         \\frac{1}{2(n-2)} \\sum_{i=1,\\ldots, n-1}  \\frac{1}{2} (x_{i+2} - 2 \\cdot x_{i+1} + x_i)
->>>>>>> 499476ef
 
     :param x: the time series to calculate the feature of
     :type x: numpy.ndarray
