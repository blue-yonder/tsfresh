--- conflicted
+++ resolved
@@ -15,17 +15,17 @@
 import numpy as np
 import pandas as pd
 from builtins import str
+from multiprocessing import Pool
+from functools import partial
 from six.moves.queue import Queue
+import logging
+import pandas as pd
+import numpy as np
+
 from tqdm import tqdm
-<<<<<<< HEAD
 from tsfresh.feature_extraction.settings import ComprehensiveFCParameters, get_aggregate_functions, get_apply_functions
-import tsfresh.defaults
+from tsfresh import defaults
 from tsfresh.utilities import dataframe_functions, profiling
-=======
-
-from tsfresh.utilities import dataframe_functions, helper_functions, profiling
-from tsfresh.feature_extraction.settings import FeatureExtractionSettings
->>>>>>> 336f2578
 
 _logger = logging.getLogger(__name__)
 
@@ -33,13 +33,13 @@
 def extract_features(timeseries_container, default_fc_parameters=None,
                      kind_to_fc_parameters=None,
                      column_id=None, column_sort=None, column_kind=None, column_value=None,
-                     parallelization=None, chunksize=tsfresh.defaults.CHUNKSIZE,
-                     n_processes=tsfresh.defaults.N_PROCESSES, show_warnings=tsfresh.defaults.SHOW_WARNINGS,
-                     disable_progressbar=tsfresh.defaults.DISABLE_PROGRESSBAR,
-                     impute_function=tsfresh.defaults.IMPUTE_FUNCTION,
-                     profile=tsfresh.defaults.PROFILING,
-                     profiling_filename=tsfresh.defaults.PROFILING_FILENAME,
-                     profiling_sorting=tsfresh.defaults.PROFILING_SORTING):
+                     parallelization=None, chunksize=defaults.CHUNKSIZE,
+                     n_processes=defaults.N_PROCESSES, show_warnings=defaults.SHOW_WARNINGS,
+                     disable_progressbar=defaults.DISABLE_PROGRESSBAR,
+                     impute_function=defaults.IMPUTE_FUNCTION,
+                     profile=defaults.PROFILING,
+                     profiling_filename=defaults.PROFILING_FILENAME,
+                     profiling_sorting=defaults.PROFILING_SORTING):
     """
     Extract features from
 
@@ -136,11 +136,8 @@
     # Always use the standardized way of storing the data.
     # See the function normalize_input_to_internal_representation for more information.
     kind_to_df_map, column_id, column_value = \
-        dataframe_functions.normalize_input_to_internal_representation(df_or_dict=timeseries_container,
-                                                                       column_id=column_id,
-                                                                       column_sort=column_sort,
-                                                                       column_kind=column_kind,
-                                                                       column_value=column_value)
+        dataframe_functions.normalize_input_to_internal_representation(timeseries_container, column_id, column_sort,
+                                                                       column_kind, column_value)
 
     # Use the standard setting if the user did not supply ones himself.
     if default_fc_parameters is None:
@@ -158,20 +155,9 @@
 
     # Calculate the result
     if parallelization == 'per_kind':
-<<<<<<< HEAD
         calculation_function = _extract_features_parallel_per_kind
     elif parallelization == 'per_sample':
         calculation_function = _extract_features_parallel_per_sample
-=======
-        result = _extract_features_per_kind(kind_to_df_map, feature_extraction_settings,
-                                            column_id, column_value)
-    elif parallelization == 'per_sample':
-        result = _extract_features_parallel_per_sample(kind_to_df_map, feature_extraction_settings,
-                                                       column_id, column_value)
-    elif parallelization == 'no_parallelization':
-        result = _extract_features_per_kind(kind_to_df_map, feature_extraction_settings,
-                                            column_id, column_value, serial=True)
->>>>>>> 336f2578
     else:
         raise ValueError("Argument parallelization must be one of: 'per_kind', 'per_sample'")
 
@@ -195,18 +181,14 @@
     return result
 
 
-<<<<<<< HEAD
 def _extract_features_parallel_per_kind(kind_to_df_map,
                                         column_id, column_value,
                                         default_fc_parameters,
                                         kind_to_fc_parameters=None,
-                                        chunksize=tsfresh.defaults.CHUNKSIZE,
-                                        n_processes=tsfresh.defaults.N_PROCESSES, show_warnings=tsfresh.defaults.SHOW_WARNINGS,
-                                        disable_progressbar=tsfresh.defaults.DISABLE_PROGRESSBAR,
-                                        impute_function=tsfresh.defaults.IMPUTE_FUNCTION):
-=======
-def _extract_features_per_kind(kind_to_df_map, settings, column_id, column_value, serial=False):
->>>>>>> 336f2578
+                                        chunksize=defaults.CHUNKSIZE,
+                                        n_processes=defaults.N_PROCESSES, show_warnings=defaults.SHOW_WARNINGS,
+                                        disable_progressbar=defaults.DISABLE_PROGRESSBAR,
+                                        impute_function=defaults.IMPUTE_FUNCTION):
     """
     Parallelize the feature extraction per kind.
 
@@ -243,9 +225,6 @@
 
     :param impute_function: None, if no imputing should happen or the function to call for imputing.
     :type impute_function: None or function
-
-    :param serial: Do not parallelize the extraction. This can be handy if (1) you want to debug something
-       (2) you want to profile something or (3) your environment does not support multiprocessing
 
     :return: The (maybe imputed) DataFrame containing extracted features.
     :rtype: pandas.DataFrame
@@ -258,7 +237,6 @@
                                                            show_warnings=show_warnings)
     pool = Pool(n_processes)
 
-<<<<<<< HEAD
     if not chunksize:
         chunksize = _calculate_best_chunksize(kind_to_df_map, n_processes)
 
@@ -266,21 +244,6 @@
     extracted_features = tqdm(pool.imap_unordered(partial_extract_features_for_one_time_series, kind_to_df_map.items(),
                                                   chunksize=chunksize), total=total_number_of_expected_results,
                               desc="Feature Extraction", disable=disable_progressbar)
-=======
-    chunksize = helper_functions.calculate_best_chunksize(kind_to_df_map, settings)
-
-    total_number_of_expected_results = len(kind_to_df_map)
-
-    if serial:
-        map_function = map
-    else:
-        map_function = partial(pool.imap_unordered, chunksize=chunksize)
-
-    extracted_features = tqdm(map_function(partial_extract_features_for_one_time_series, kind_to_df_map.items()),
-                              total=total_number_of_expected_results,
-                              desc="Feature Extraction", disable=settings.disable_progressbar)
-
->>>>>>> 336f2578
     pool.close()
 
     # Concatenate all partial results
@@ -298,10 +261,10 @@
                                           column_id, column_value,
                                           default_fc_parameters,
                                           kind_to_fc_parameters=None,
-                                          chunksize=tsfresh.defaults.CHUNKSIZE,
-                                          n_processes=tsfresh.defaults.N_PROCESSES, show_warnings=tsfresh.defaults.SHOW_WARNINGS,
-                                          disable_progressbar=tsfresh.defaults.DISABLE_PROGRESSBAR,
-                                          impute_function=tsfresh.defaults.IMPUTE_FUNCTION):
+                                          chunksize=defaults.CHUNKSIZE,
+                                          n_processes=defaults.N_PROCESSES, show_warnings=defaults.SHOW_WARNINGS,
+                                          disable_progressbar=defaults.DISABLE_PROGRESSBAR,
+                                          impute_function=defaults.IMPUTE_FUNCTION):
     """
     Parallelize the feature extraction per kind and per sample.
 
@@ -363,12 +326,8 @@
 
         total_number_of_expected_results += len(df_grouped_by_id)
 
-<<<<<<< HEAD
         if not chunksize:
             chunksize = _calculate_best_chunksize(df_grouped_by_id, n_processes)
-=======
-        chunksize = helper_functions.calculate_best_chunksize(df_grouped_by_id, settings)
->>>>>>> 336f2578
 
         results_fifo.put(
             pool.imap_unordered(
@@ -381,11 +340,13 @@
     pool.close()
 
     # Wait for the jobs to complete and concatenate the partial results
+    dfs_per_kind = []
+
     # Do this all with a progress bar
     with tqdm(total=total_number_of_expected_results, desc="Feature Extraction",
               disable=disable_progressbar) as progress_bar:
         # We need some sort of measure, when a new result is there. So we wrap the
-        # map_results into another iterable which updates the progress bar each time
+        # map_results into another iterable which updates the progress bar each time,
         # a new result is there
         def iterable_with_tqdm_update(queue, progress_bar):
             for element in queue:
@@ -397,25 +358,17 @@
             map_result = results_fifo.get()
             dfs_kind = iterable_with_tqdm_update(map_result, progress_bar)
             df_tmp = pd.concat(dfs_kind, axis=0).astype(np.float64)
-<<<<<<< HEAD
 
             # Impute the result if requested
             if impute_function is not None:
                 impute_function(df_tmp)
 
-=======
->>>>>>> 336f2578
             result = pd.concat([result, df_tmp], axis=1).astype(np.float64)
-
-    # Impute the result if requested
-    if settings.IMPUTE is not None:
-        settings.IMPUTE(result)
 
     pool.join()
     return result
 
 
-<<<<<<< HEAD
 def _calculate_best_chunksize(iterable_list, n_processes):
     """
     Helper function to calculate the best chunksize for a given number of elements to calculate.
@@ -436,10 +389,7 @@
 def _extract_features_for_one_time_series(prefix_and_dataframe, column_id, column_value,
                                           default_fc_parameters,
                                           kind_to_fc_parameters=None,
-                                          show_warnings=tsfresh.defaults.SHOW_WARNINGS):
-=======
-def _extract_features_for_one_time_series(prefix_and_dataframe, column_id, column_value, settings):
->>>>>>> 336f2578
+                                          show_warnings=defaults.SHOW_WARNINGS):
     """
     Extract time series features for a given data frame based on the passed settings.
 
