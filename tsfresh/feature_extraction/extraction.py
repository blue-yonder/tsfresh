# -*- coding: utf-8 -*-
# This file as well as the whole tsfresh package are licenced under the MIT licence (see the LICENCE.txt)
# Maximilian Christ (maximilianchrist.com), Blue Yonder Gmbh, 2016
"""
This module contains the main function to interact with tsfresh: extract features
"""

from __future__ import absolute_import, division
<<<<<<< HEAD
from multiprocessing import Pool
from functools import partial
=======
from builtins import str
>>>>>>> 06dd31ae
import pandas as pd
import numpy as np
from tsfresh.utilities import dataframe_functions, profiling
from tsfresh.feature_extraction.settings import FeatureExtractionSettings

def extract_features(timeseries_container, feature_extraction_settings=None,
                     column_id=None, column_sort=None, column_kind=None, column_value=None):
    """
    Extract features from

    * a :class:`pandas.DataFrame` containing the different time series

    or

    * a dictionary of :class:`pandas.DataFrame` each containing one type of time series

    In both cases a :class:`pandas.DataFrame` with the calculated features will be returned.

    For a list of all the calculated time series features, please see the
    :class:`~tsfresh.feature_extraction.settings.FeatureExtractionSettings` class,
    which is used to control which features with which parameters are calculated.

    For a detailed explanation of the different parameters and data formats please see :ref:`data-formats-label`.

    Examples
    ========

    >>> from tsfresh.examples import load_robot_execution_failures
    >>> from tsfresh import extract_features
    >>> df, _ = load_robot_execution_failures()
    >>> X = extract_features(df, column_id='id', column_sort='time')

    which would give the same results as described above. In this case, the column_kind is not allowed.
    Except that, the same rules for leaving out the columns apply as above.

    :param timeseries_container: The pandas.DataFrame with the time series to compute the features for, or a
            dictionary of pandas.DataFrames.
    :type timeseries_container: pandas.DataFrame or dict

    :param column_id: The name of the id column to group by.
    :type column_id: str
    :param column_sort: The name of the sort column.
    :type column_sort: str
    :param column_kind: The name of the column keeping record on the kind of the value.
    :type column_kind: str
    :param column_value: The name for the column keeping the value itself.
    :type column_value: str

    :param feature_extraction_settings: settings object that controls which features are calculated
    :type feature_extraction_settings: tsfresh.feature_extraction.settings.FeatureExtractionSettings

    :return: The (maybe imputed) DataFrame with the extracted features.
    :rtype: pandas.DataFrame
    """

    # Always use the standardized way of storing the data.
    # See the function normalize_input_to_internal_representation for more information.
    kind_to_df_map, column_id, column_value = \
        dataframe_functions.normalize_input_to_internal_representation(timeseries_container, column_id, column_sort,
                                                                       column_kind, column_value)

    # Use the standard setting if the user did not supply ones himself.
    if feature_extraction_settings is None:
        feature_extraction_settings = FeatureExtractionSettings()
        for key in kind_to_df_map:
            feature_extraction_settings.set_default_parameters(key)

    # If requested, do profiling (advanced feature)
    if feature_extraction_settings.PROFILING:
        profiler = profiling.start_profiling()

    # Extract the time series features for every type of time series and concatenate them together.
    all_possible_unique_id_values = set(id_value for kind, df in kind_to_df_map.items()
                                        for id_value in df[column_id])
    df_with_ids = pd.DataFrame(index=all_possible_unique_id_values)
<<<<<<< HEAD

    pool = Pool(feature_extraction_settings.processes)
    partial_extract_features_for_one_time_series = partial(_extract_features_for_one_time_series, column_id=column_id,
                              column_value=column_value, settings=feature_extraction_settings)
    extracted_features = pool.map(partial_extract_features_for_one_time_series, kind_to_df_map.iteritems())
=======
    extracted_features = [_extract_features_for_one_time_series(relevant_time_series, str(kind),
                                                                column_id, column_value, feature_extraction_settings)
                          for kind, relevant_time_series in kind_to_df_map.items()]
>>>>>>> 06dd31ae

    # Add time series features to result
    result = pd.concat([df_with_ids] + extracted_features, axis=1, join='outer', join_axes=[df_with_ids.index])\
        .astype(np.float64)

    # Impute the result if requested
    if feature_extraction_settings.IMPUTE is not None:
        feature_extraction_settings.IMPUTE(result)

    # Turn off profiling if it was turned on
    if feature_extraction_settings.PROFILING:
        profiling.end_profiling(profiler, sorting=feature_extraction_settings.PROFILING_SORTING,
                                filename=feature_extraction_settings.PROFILING_FILENAME)

    return result


def _extract_features_for_one_time_series(prefix_and_dataframe, column_id, column_value, settings):
    """
    Extract time series features for a given data frame based on the passed settings.

    This is an internal function, please use the extract_features function.

    The `dataframe` is expected to have at least two columns: column_id and column_value. The data is grouped together
    by their column_id value and the time series features are calculated independently for each of the groups.
    As a result, the function returns a :class:`pandas.DataFrame` with the ids as an index and as many columns as there
    were features calculated.

    To distinguish the features from others, all the calculated columns are given the prefix passed in by column_prefix.

    For example, if you pass in a `dataframe` of shape

        +====+=======+=====+
        | id | value | ... |
        +====+=======+=====+
        | A  | 1     | ... |
        +----+-------+-----+
        | A  | 2     | ... |
        +----+-------+-----+
        | A  | 3     | ... |
        +----+-------+-----+
        | B  | 1     | ... |
        +----+-------+-----+
        | B  | 2     | ... |
        +----+-------+-----+
        | B  | 3     | ... |
        +----+-------+-----+

    with `column_id="id"`, `column_value="value"` and `column_prefix="prefix"` the resulting :class:`pandas.DataFrame`
    will have shape

        +=======+==================+==================+=====+==================+
        | Index | prefix_feature_1 | prefix_feature_2 | ... | prefix_feature_N |
        +=======+==================+==================+=====+==================+
        | A     | ...              | ...              | ... | ...              |
        +-------+------------------+------------------+-----+------------------+
        | B     | ...              | ...              | ... | ...              |
        +-------+------------------+------------------+-----+------------------+

    where N is the number of features that were calculated. Which features are calculated is controlled by the
    passed settings instance (see :class:`~tsfresh.feature_extraction.settings.FeatureExtractionSettings` for a list of
    all possible features to calculate).

    The parameter `dataframe` is not allowed to have any NaN value in it. It is possible to have different numbers
    of values for different ids.

    :param prefix_and_dataframe: Tuple of column_prefix and dataframe
        column_prefix is the string that each extracted feature will be prefixed with (for better separation)
        dataframe with at least the columns column_id and column_value to extract the time
        series features for.
    :type prefix_and_dataframe: (str, DataFrame)
    :param column_id: The name of the column with the ids.
    :param column_value: The name of the column with the values.
    :param settings: The settings to control, which features will be extracted.
    :return: A dataframe with the extracted features as the columns (prefixed with column_prefix) and as many
        rows as their are unique values in the id column.
    """
    column_prefix, dataframe = prefix_and_dataframe
    column_prefix = str(column_prefix)

    if settings.set_default and column_prefix not in settings.kind_to_calculation_settings_mapping:
        settings.set_default_parameters(column_prefix)

    # Calculate the aggregation functions
    column_name_to_aggregate_function = settings.get_aggregate_functions(column_prefix)

    if column_name_to_aggregate_function:
        extracted_features = dataframe.groupby(column_id)[column_value].aggregate(column_name_to_aggregate_function)
    else:
        extracted_features = pd.DataFrame(index=dataframe[column_id].unique())

    # Calculate the apply functions
    apply_functions = settings.get_apply_functions(column_prefix)

    if apply_functions:
        list_of_extracted_feature_dataframes = [extracted_features]
        for apply_function, kwargs in apply_functions:
            current_result = dataframe.groupby(column_id)[column_value].apply(apply_function, **kwargs).unstack()
            if len(current_result) > 0:
                list_of_extracted_feature_dataframes.append(current_result)

        if len(list_of_extracted_feature_dataframes) > 0:
            extracted_features = pd.concat(list_of_extracted_feature_dataframes, axis=1,
                                           join_axes=[extracted_features.index])

    return extracted_features<|MERGE_RESOLUTION|>--- conflicted
+++ resolved
@@ -6,12 +6,9 @@
 """
 
 from __future__ import absolute_import, division
-<<<<<<< HEAD
+from builtins import str
 from multiprocessing import Pool
 from functools import partial
-=======
-from builtins import str
->>>>>>> 06dd31ae
 import pandas as pd
 import numpy as np
 from tsfresh.utilities import dataframe_functions, profiling
@@ -87,17 +84,11 @@
     all_possible_unique_id_values = set(id_value for kind, df in kind_to_df_map.items()
                                         for id_value in df[column_id])
     df_with_ids = pd.DataFrame(index=all_possible_unique_id_values)
-<<<<<<< HEAD
 
     pool = Pool(feature_extraction_settings.processes)
     partial_extract_features_for_one_time_series = partial(_extract_features_for_one_time_series, column_id=column_id,
                               column_value=column_value, settings=feature_extraction_settings)
-    extracted_features = pool.map(partial_extract_features_for_one_time_series, kind_to_df_map.iteritems())
-=======
-    extracted_features = [_extract_features_for_one_time_series(relevant_time_series, str(kind),
-                                                                column_id, column_value, feature_extraction_settings)
-                          for kind, relevant_time_series in kind_to_df_map.items()]
->>>>>>> 06dd31ae
+    extracted_features = pool.map(partial_extract_features_for_one_time_series, kind_to_df_map.items())
 
     # Add time series features to result
     result = pd.concat([df_with_ids] + extracted_features, axis=1, join='outer', join_axes=[df_with_ids.index])\
