import dask.dataframe as dd
import pandas as pd
import numpy as np

from extraction import extract_features_on_sub_features
from tsfresh.feature_extraction.settings import (
    MinimalFCParameters,
    EfficientFCParameters,
)
from tsfresh import select_features

import sys

# temp place for new function...
from tsfresh.feature_extraction.gen_features_dicts_function import derive_features_dictionaries, gen_pdf_for_feature_dynamics
from tsfresh.feature_extraction.gen_input_timeseries_function import engineer_input_timeseries


# NOTE: The intent of this file is NOT to be a test suite but more of a "debug playground"
y1 = ['0', '0', '0', '345346', '1356', '135', '1', '1', '1', '1', '1', '1', '32425436', '0', '0', 
    '345346', '0', '44444444444', '1', '1', '1', '1', '1', '1', '32425436', '0', '0', '345346', '0', 
    '44444444444', '1', '1', '1', '1', '1', '1', '32425436', '0', '0', '345346', '0', '44444444444', 
    '1', '1', '1', '1', '1', '1', '32425436', '0', '0', '345346', '0', '44444444444', '1', '1', '1', 
    '1', '1', '1']

y2 = ['457', '352', '3524', '124532', '24', '24', '214', '21', '46', '42521', '532', '634', '32', 
    '64375', '235', '325', '563323', '6', '32', '532', '52', '57', '324', '643', '32', '436', '34', 
    '57', '34', '65', '643', '34', '346', '43', '54', '8', '4', '43', '537', '543', '43', '56', '32', 
    '34', '32', '5', '65', '43', '435', '54', '7654', '5', '67', '54', '345', '43', '32', '32', '65', '76']

y3 = ['3454', '13452', '23534', '12432', '412432', '324', '43', '5', '64', '356', '3245235', '32', '325', 
    '5467', '657', '235', '234', '34', '2344234', '56', '21435', '214', '1324', '4567', '34232', '132214', 
    '42', '34', '343', '3443', '124', '5477', '36478', '879', '414', '45', '7899', '786', '657', '677', 
    '45645', '3534', '424', '354545', '36645', '67867', '56867', '78876', '5646', '3523', '2434', '324423', 
    '68', '89', '456', '435', '3455', '35443', '24332', '12313']

measurement_id = ['1', '1', '1', '1', '1', '1', '2', '2', '2', '2', '2', '2', '3', '3', '3', '3', '3', '3', 
                '4', '4', '4', '4', '4', '4', '5', '5', '5', '5', '5', '5', '6', '6', '6', '6', '6', '6', 
                '7', '7', '7', '7', '7', '7', '8', '8', '8', '8', '8', '8', '9', '9', '9', '9', '9', '9', 
                '10', '10', '10', '10', '10', '10']

ts = (
    pd.DataFrame({
            "t" : np.repeat([1,2,3,4,5,6], 10),
            "y1" : np.asarray(y1),
            "y2" : np.asarray(y2),
            "y3" : np.asarray(y3),
            "measurement_id" : np.asarray(measurement_id,dtype=int) 
            }) 
)

response = (
    pd.DataFrame({
            "response" : np.asarray([0,1] * 5),
            "measurement_id" : np.asarray(np.arange(1, 11, dtype=int)) 
            })
            .set_index("measurement_id")
            .squeeze()
)

<<<<<<< HEAD
=======
##############################################################################################
# throwaway functions
def read_ts(ts_path, response_path, container_type):
    if container_type == "dask":
        ts = dd.read_csv(ts_path)
    elif container_type == "pandas":
        ts = pd.read_csv(ts_path)
    return ts, pd.read_csv(response_path).set_index("measurement_id").squeeze()
>>>>>>> fa1b1ce0


def remove_key(d, key):
    r = dict(d)
    del r[key]
    return r


def controller(
    run_dask,
    run_pandas,
    run_efficient,
    run_minimal,
    run_select,
    run_extract_on_selected,
    engineer_more_ts,
    run_pdf,
):

    assert (
        run_dask + run_pandas < 2 and run_dask + run_pandas > 0
    ), "select one of run_dask and run_pandas"
    if run_dask:
        container_type = "dask"
    elif run_pandas:
        container_type = "pandas"

    assert (
        run_efficient + run_minimal < 2 and run_efficient + run_minimal > 0
    ), "select one of run_efficient and run_minimal"
    if run_efficient:
        # Ignore time-based feature calculators "linear_trend_timewise"
        sub_default_fc_parameters = EfficientFCParameters()
        default_fc_parameters = EfficientFCParameters()
    elif run_minimal:
        sub_default_fc_parameters = MinimalFCParameters()
        default_fc_parameters = MinimalFCParameters()

    # run_extract_on_selected ----> run_select
    assert (
        not (run_extract_on_selected) or run_select
    ), "must select features if you want to extract on selected features"

    config_dict = {
        "Container": container_type,
        "Feature Calculators": {
            "Feature Timeseries": sub_default_fc_parameters,
            "Feature Dynamics": default_fc_parameters,
        },
        "Select": run_select,
        "Extract On Selected": run_extract_on_selected,
        "Engineer More Timeseries": engineer_more_ts,
        "Explain Features with pdf": run_pdf,
    }

    return config_dict


##############################################################################################

if __name__ == "__main__":

    ###############################
    ###############################
    # Control variables here
    run_dask = True
    run_pandas = False
    run_efficient = False
    run_minimal = True
    run_select = True
    run_extract_on_selected = True
    engineer_more_ts = True
    ts_path = "./test_data.csv"
    response_path = "./response.csv"
    run_pdf = True
    ###############################
    ###############################

    # Set up config
    config = controller(run_dask, run_pandas, run_efficient, run_minimal, run_select, run_extract_on_selected,engineer_more_ts,run_pdf)
    
    if run_dask:
        ts = dd.from_pandas(ts, npartitions=3)

    # Engineer some input timeseries
<<<<<<< HEAD
    if engineer_more_ts: # TODO fix for dask?
=======
    if engineer_more_ts:
        if run_dask:
            ts = ts.compute()

>>>>>>> fa1b1ce0
        ts_meta = ts[["measurement_id", "t"]]
        all_ts_kinds = engineer_input_timeseries(
            ts=ts.drop(["measurement_id", "t"], axis=1),
            compute_deriv=True,
            compute_phasediff=True,
        )

        # NOTE: you could call engineer_input_timeseries again to get second order differencing etc...

        ts = all_ts_kinds.join(ts_meta)

        if run_dask:
            ts = dd.from_pandas(ts, npartitions=3)

    print(ts)
    print(response)

    X = extract_features_on_sub_features(
        timeseries_container=ts,
        sub_feature_split=3,  # window size
        n_jobs=0,
        sub_default_fc_parameters=config["Feature Calculators"]["Feature Timeseries"],
        default_fc_parameters=config["Feature Calculators"]["Feature Dynamics"],
        column_id="measurement_id",
        column_sort="t",
        column_kind=None,
        column_value=None,
        show_warnings=False,
    )
    print(X)

    if config["Explain Features with pdf"]:
        gen_pdf_for_feature_dynamics(feature_dynamics_names=X.columns)
        print("done")

    if config["Select"]:

        # Now select features...

        # select_features does not support dask dataframes
        if config["Container"] == "dask":
            X = X.compute()

        X_filtered = select_features(X, response, fdr_level=0.95)

        # Now get names of the features
        rel_feature_names = X_filtered.columns
        print(rel_feature_names)

        # Now generate a dictionary(s) to extract JUST these features
        feature_time_series_dict, feature_dynamics_dict = derive_features_dictionaries(
            rel_feature_names
        )

        if config["Extract On Selected"]:
            X = extract_features_on_sub_features(
                timeseries_container=ts,
                sub_feature_split=3,  # window size
                n_jobs=0,
                sub_kind_to_fc_parameters=feature_time_series_dict,
                kind_to_fc_parameters=feature_dynamics_dict,
                column_id="measurement_id",
                column_sort="t",
                column_kind=None,
                column_value=None,
                show_warnings=False,
            )
            print(X)

        print("Success..")<|MERGE_RESOLUTION|>--- conflicted
+++ resolved
@@ -58,17 +58,6 @@
             .squeeze()
 )
 
-<<<<<<< HEAD
-=======
-##############################################################################################
-# throwaway functions
-def read_ts(ts_path, response_path, container_type):
-    if container_type == "dask":
-        ts = dd.read_csv(ts_path)
-    elif container_type == "pandas":
-        ts = pd.read_csv(ts_path)
-    return ts, pd.read_csv(response_path).set_index("measurement_id").squeeze()
->>>>>>> fa1b1ce0
 
 
 def remove_key(d, key):
@@ -154,14 +143,10 @@
         ts = dd.from_pandas(ts, npartitions=3)
 
     # Engineer some input timeseries
-<<<<<<< HEAD
-    if engineer_more_ts: # TODO fix for dask?
-=======
     if engineer_more_ts:
         if run_dask:
             ts = ts.compute()
 
->>>>>>> fa1b1ce0
         ts_meta = ts[["measurement_id", "t"]]
         all_ts_kinds = engineer_input_timeseries(
             ts=ts.drop(["measurement_id", "t"], axis=1),
