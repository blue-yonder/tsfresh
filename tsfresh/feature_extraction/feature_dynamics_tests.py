--- conflicted
+++ resolved
@@ -84,13 +84,8 @@
     # Control variables here
     run_dask = False
     run_pandas = True
-<<<<<<< HEAD
-    run_efficient = False
-    run_minimal = True
-=======
     run_efficient = True
     run_minimal = False
->>>>>>> f38413e4
     run_select = True
     run_extract_on_selected = True
     engineer_more_ts = True
