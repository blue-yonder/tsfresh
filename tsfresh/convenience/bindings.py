from functools import partial

import pandas as pd

from tsfresh.feature_extraction.extraction import _do_extraction_on_chunk
from tsfresh.feature_extraction.settings import ComprehensiveFCParameters


def _feature_extraction_on_chunk_helper(
    df,
    column_id,
    column_kind,
    column_sort,
    column_value,
    default_fc_parameters,
    kind_to_fc_parameters,
    show_warnings= True
):

<<<<<<< HEAD
def _feature_extraction_on_chunk_helper(
    df,
    column_id,
    column_kind,
    column_sort,
    column_value,
    default_fc_parameters,
    kind_to_fc_parameters,
    show_warnings= True
    ):
=======
>>>>>>> e24301a1
    """
    Helper function wrapped around _do_extraction_on_chunk to use the correct format
    of the "chunk" and output a pandas dataframe.
    Is used e.g. in the convenience functions for dask and spark.

    For the definitions of the parameters, please see these convenience functions.
    """
    if default_fc_parameters is None and kind_to_fc_parameters is None:
        default_fc_parameters = ComprehensiveFCParameters()
    elif default_fc_parameters is None and kind_to_fc_parameters is not None:
        default_fc_parameters = {}

    if column_sort is not None:
    
        data = df[[column_sort, column_value]].set_index(column_sort)
        data = data.sort_index(level=column_sort)
    else:
        data = df[column_value]

    chunk = df[column_id].iloc[0], df[column_kind].iloc[0], data
    features = _do_extraction_on_chunk(
        chunk,
        default_fc_parameters=default_fc_parameters,
        kind_to_fc_parameters=kind_to_fc_parameters,
        show_warnings=show_warnings
    )
<<<<<<< HEAD
                                       
=======

>>>>>>> e24301a1
    features = pd.DataFrame(features, columns=[column_id, "variable", "value"])
    features["value"] = features["value"].astype("double")

    return features


def dask_feature_extraction_on_chunk(
<<<<<<< HEAD
        df,
        column_id,
        column_kind,
        column_value,
        column_sort=None,
        default_fc_parameters=None,
        kind_to_fc_parameters=None,
        taste_of_pandas = False,
        show_warnings=True
    ):
=======
    df,
    column_id,
    column_kind,
    column_value,
    column_sort=None,
    default_fc_parameters=None,
    kind_to_fc_parameters=None,
    show_warnings=True):

>>>>>>> e24301a1
    """
    Extract features on a grouped dask dataframe given the column names and the extraction settings.
    This wrapper function should only be used if you have a dask dataframe as input.
    All format handling (input and output) needs to be done before or after that.

    Examples
    ========

    For example if you want to extract features on the robot example dataframe (stored as csv):

    Import statements:

    >>>  from dask import dataframe as dd
    >>>  from tsfresh.convenience.bindings import dask_feature_extraction_on_chunk
    >>>  from tsfresh.feature_extraction.settings import MinimalFCParameters

    Read in the data

    >>>  df = dd.read_csv("robot.csv")

    Prepare the data into correct format.
    The format needs to be a grouped dataframe (grouped by time series id and feature kind),
    where each group chunk consists of a dataframe with exactly 4 columns: ``column_id``,
    ``column_kind``, ``column_sort`` and ``column_value``.
    You can find the description of the columns in :ref:`data-formats-label`.
    Please note: for this function to work you need to have all columns present!
    If necessary create the columns and fill them with dummy values.

    >>>  df = df.melt(id_vars=["id", "time"],
    ...               value_vars=["F_x", "F_y", "F_z", "T_x", "T_y", "T_z"],
    ...               var_name="kind", value_name="value")
    >>>  df_grouped = df.groupby(["id", "kind"])

    Call the feature extraction

    >>>  features = dask_feature_extraction_on_chunk(df_grouped, column_id="id", column_kind="kind",
    ...                                              column_sort="time", column_value="value",
    ...                                              default_fc_parameters=MinimalFCParameters())

    Write out the data in a tabular format

    >>>  features = features.categorize(columns=["variable"])
    >>>  features = features.reset_index(drop=True) \\
    ...                 .pivot_table(index="id", columns="variable", values="value", aggfunc="mean")
    >>>  features.to_csv("output")


    :param df: A dask dataframe grouped by id and kind.
    :type df: dask.dataframe.groupby.DataFrameGroupBy

    :param default_fc_parameters: mapping from feature calculator names to parameters. Only those names
           which are keys in this dict will be calculated. See the class:`ComprehensiveFCParameters` for
           more information.
    :type default_fc_parameters: dict

    :param kind_to_fc_parameters: mapping from kind names to objects of the same type as the ones for
            default_fc_parameters. If you put a kind as a key here, the fc_parameters
            object (which is the value), will be used instead of the default_fc_parameters. This means
            that kinds, for which kind_of_fc_parameters doe not have any entries, will be ignored by
            the feature selection.
    :type kind_to_fc_parameters: dict

    :param column_id: The name of the id column to group by.
    :type column_id: str

    :param column_sort: The name of the sort column.
    :type column_sort: str or None

    :param column_kind: The name of the column keeping record on the kind of the value.
    :type column_kind: str

    :param column_value: The name for the column keeping the value itself.
    :type column_value: str
    
    :param show_warnings: Wether to show warings in tsfresh.
    :type show_warnings: bool
    
    

    :return: A dask dataframe with the columns ``column_id``, "variable" and "value". The index is taken
            from the grouped dataframe.
    :rtype: dask.dataframe.DataFrame (id int64, variable object, value float64)

    """
<<<<<<< HEAD
=======

>>>>>>> e24301a1
    feature_extraction = partial(
        _feature_extraction_on_chunk_helper,
        column_id=column_id,
        column_kind=column_kind,
        column_sort=column_sort,
        column_value=column_value,
        default_fc_parameters=default_fc_parameters,
        kind_to_fc_parameters=kind_to_fc_parameters,
        show_warnings=show_warnings
    )
<<<<<<< HEAD
    
    return df.apply(
        feature_extraction,
        meta=taste_of_pandas.apply(_feature_extraction_on_chunk_helper)
    )
=======
    return df.apply(feature_extraction, meta=[(column_id, 'int64'), ('variable', 'object'), ('value', 'float64')])
>>>>>>> e24301a1


def spark_feature_extraction_on_chunk(
    df,
    column_id,
    column_kind,
    column_value,
    column_sort=None,
    default_fc_parameters=None,
    kind_to_fc_parameters=None
):

    """
    Extract features on a grouped spark dataframe given the column names and the extraction settings.
    This wrapper function should only be used if you have a spark dataframe as input.
    All format handling (input and output) needs to be done before or after that.

    Examples
    ========

    For example if you want to extract features on the robot example dataframe (stored as csv):

    Import statements:

    >>>  from tsfresh.convenience.bindings import spark_feature_extraction_on_chunk
    >>>  from tsfresh.feature_extraction.settings import MinimalFCParameters

    Read in the data

    >>>  df = spark.read(...)

    Prepare the data into correct format.
    The format needs to be a grouped dataframe (grouped by time series id and feature kind),
    where each group chunk consists of a dataframe with exactly 4 columns: ``column_id``,
    ``column_kind``, ``column_sort`` and ``column_value``.
    You can find the description of the columns in :ref:`data-formats-label`.
    Please note: for this function to work you need to have all columns present!
    If necessary create the columns and fill them with dummy values.

    >>>  df = ...
    >>>  df_grouped = df.groupby(["id", "kind"])

    Call the feature extraction

    >>>  features = spark_feature_extraction_on_chunk(df_grouped, column_id="id", column_kind="kind",
    ...                                               column_sort="time", column_value="value",
    ...                                               default_fc_parameters=MinimalFCParameters())

    Write out the data in a tabular format

    >>>  features = features.groupby("id").pivot("variable").sum("value")
    >>>  features.write.csv("output")


    :param df: A spark dataframe grouped by id and kind.
    :type df: pyspark.sql.group.GroupedData

    :param default_fc_parameters: mapping from feature calculator names to parameters. Only those names
           which are keys in this dict will be calculated. See the class:`ComprehensiveFCParameters` for
           more information.
    :type default_fc_parameters: dict

    :param kind_to_fc_parameters: mapping from kind names to objects of the same type as the ones for
            default_fc_parameters. If you put a kind as a key here, the fc_parameters
            object (which is the value), will be used instead of the default_fc_parameters.
            This means that kinds, for which kind_of_fc_parameters doe not have any entries,
            will be ignored by the feature selection.
    :type kind_to_fc_parameters: dict

    :param column_id: The name of the id column to group by.
    :type column_id: str

    :param column_sort: The name of the sort column.
    :type column_sort: str or None

    :param column_kind: The name of the column keeping record on the kind of the value.
    :type column_kind: str

    :param column_value: The name for the column keeping the value itself.
    :type column_value: str

    :return: A dask dataframe with the columns ``column_id``, "variable" and "value".
    :rtype: pyspark.sql.DataFrame[id: bigint, variable: string, value: double]

    """
    from pyspark.sql.functions import PandasUDFType, pandas_udf

    feature_extraction = partial(
        _feature_extraction_on_chunk_helper,
        column_id=column_id,
        column_kind=column_kind,
        column_sort=column_sort,
        column_value=column_value,
        default_fc_parameters=default_fc_parameters,
        kind_to_fc_parameters=kind_to_fc_parameters,
    )

    type_string = "{column_id} long, variable string, value double".format(
        column_id=column_id
    )
    feature_extraction_udf = pandas_udf(type_string, PandasUDFType.GROUPED_MAP)(
        feature_extraction
    )

    return df.apply(feature_extraction_udf)<|MERGE_RESOLUTION|>--- conflicted
+++ resolved
@@ -16,20 +16,6 @@
     kind_to_fc_parameters,
     show_warnings= True
 ):
-
-<<<<<<< HEAD
-def _feature_extraction_on_chunk_helper(
-    df,
-    column_id,
-    column_kind,
-    column_sort,
-    column_value,
-    default_fc_parameters,
-    kind_to_fc_parameters,
-    show_warnings= True
-    ):
-=======
->>>>>>> e24301a1
     """
     Helper function wrapped around _do_extraction_on_chunk to use the correct format
     of the "chunk" and output a pandas dataframe.
@@ -56,11 +42,6 @@
         kind_to_fc_parameters=kind_to_fc_parameters,
         show_warnings=show_warnings
     )
-<<<<<<< HEAD
-                                       
-=======
-
->>>>>>> e24301a1
     features = pd.DataFrame(features, columns=[column_id, "variable", "value"])
     features["value"] = features["value"].astype("double")
 
@@ -68,18 +49,6 @@
 
 
 def dask_feature_extraction_on_chunk(
-<<<<<<< HEAD
-        df,
-        column_id,
-        column_kind,
-        column_value,
-        column_sort=None,
-        default_fc_parameters=None,
-        kind_to_fc_parameters=None,
-        taste_of_pandas = False,
-        show_warnings=True
-    ):
-=======
     df,
     column_id,
     column_kind,
@@ -87,9 +56,9 @@
     column_sort=None,
     default_fc_parameters=None,
     kind_to_fc_parameters=None,
-    show_warnings=True):
-
->>>>>>> e24301a1
+    taste_of_pandas_df = False,
+    show_warnings=True
+):
     """
     Extract features on a grouped dask dataframe given the column names and the extraction settings.
     This wrapper function should only be used if you have a dask dataframe as input.
@@ -174,10 +143,6 @@
     :rtype: dask.dataframe.DataFrame (id int64, variable object, value float64)
 
     """
-<<<<<<< HEAD
-=======
-
->>>>>>> e24301a1
     feature_extraction = partial(
         _feature_extraction_on_chunk_helper,
         column_id=column_id,
@@ -188,15 +153,7 @@
         kind_to_fc_parameters=kind_to_fc_parameters,
         show_warnings=show_warnings
     )
-<<<<<<< HEAD
-    
-    return df.apply(
-        feature_extraction,
-        meta=taste_of_pandas.apply(_feature_extraction_on_chunk_helper)
-    )
-=======
-    return df.apply(feature_extraction, meta=[(column_id, 'int64'), ('variable', 'object'), ('value', 'float64')])
->>>>>>> e24301a1
+    return df.apply(feature_extraction, meta=taste_of_pandas_df.apply(feature_extraction))
 
 
 def spark_feature_extraction_on_chunk(
